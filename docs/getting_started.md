# Getting Started

This page provides basic tutorials about the usage of MMPose.
For installation instructions, please see [install.md](install.md).

## Prepare datasets

<<<<<<< HEAD
MMPose supported datasets:
- [x] [COCO](http://cocodataset.org/)
- [x] [MPII](http://human-pose.mpi-inf.mpg.de/)
- [x] [MPII-TRB](https://github.com/kennymckormick/Triplet-Representation-of-human-Body)
- [x] [AI Challenger](https://github.com/AIChallenger/AI_Challenger_2017)
- [x] [OCHuman](https://github.com/liruilong940607/OCHumanApi)
- [x] [CrowdPose](https://github.com/Jeff-sjtu/CrowdPose)
- [x] [OneHand10K](https://www.yangangwang.com/papers/WANG-MCC-2018-10.html)

Please follow [DATA Preparation](data_preparation.md) to prepare the data.
=======
It is recommended to symlink the dataset root to `$MMPOSE/data`.
If your folder structure is different, you may need to change the corresponding paths in config files.

**For COCO data**, please download from [COCO download](http://cocodataset.org/#download), 2017 Train/Val is needed for COCO keypoints training and validation. [HRNet-Human-Pose-Estimation](https://github.com/HRNet/HRNet-Human-Pose-Estimation) provides person detection result of COCO val2017 to reproduce our multi-person pose estimation results. Please download from [OneDrive](https://1drv.ms/f/s!AhIXJn_J-blWzzDXoz5BeFl8sWM-).
Download and extract them under $MMPOSE/data, and make them look like this:

```
mmpose
├── mmpose
├── docs
├── tests
├── tools
├── configs
`── data
    │── coco
        │-- annotations
        │   │-- person_keypoints_train2017.json
        │   |-- person_keypoints_val2017.json
        |-- person_detection_results
        |   |-- COCO_val2017_detections_AP_H_56_person.json
        │-- train2017
        │   │-- 000000000009.jpg
        │   │-- 000000000025.jpg
        │   │-- 000000000030.jpg
        │   │-- ...
        `-- val2017
            │-- 000000000139.jpg
            │-- 000000000285.jpg
            │-- 000000000632.jpg
            │-- ...

```

**For MPII data**, please download from [MPII Human Pose Dataset](http://human-pose.mpi-inf.mpg.de/).
We have converted the original annotation files into json format, please download them from [mpii_annotations](https://openmmlab.oss-accelerate.aliyuncs.com/mmpose/datasets/mpii_annotations.tar).
Extract them under {MMPose}/data, and make them look like this:

```
mmpose
├── mmpose
├── docs
├── tests
├── tools
├── configs
`── data
    │── mpii
        |── annotations
        |   |── mpii_gt_val.mat
        |   |── mpii_test.json
        |   |── mpii_train.json
        |   |── mpii_trainval.json
        |   `── mpii_val.json
        `── images
            |── 000001163.jpg
            |── 000003072.jpg

```


**For OCHuman data**, please download the images and annotations from [OCHuman](https://github.com/liruilong940607/OCHumanApi),
Move them under $MMPOSE/data, and make them look like this:

```
mmpose
├── mmpose
├── docs
├── tests
├── tools
├── configs
`── data
    │── ochuman
        │-- annotations
        │   │-- ochuman_coco_format_val_range_0.00_1.00.json
        │   |-- ochuman_coco_format_test_range_0.00_1.00.json
        |-- images
            │-- 000001.jpg
            │-- 000002.jpg
            │-- 000003.jpg
            │-- ...

```

**For MPII-TRB data**, please download from [MPII Human Pose Dataset](http://human-pose.mpi-inf.mpg.de/).
Please download the annotation files from [mpii_trb_annotations](https://openmmlab.oss-accelerate.aliyuncs.com/mmpose/datasets/mpii_trb_annotations.tar).
Extract them under {MMPose}/data, and make them look like this:

```
mmpose
├── mmpose
├── docs
├── tests
├── tools
├── configs
`── data
    │── mpii
        |── annotations
        |   |── mpii_trb_train.json
        |   |── mpii_trb_val.json
        `── images
            |── 000001163.jpg
            |── 000003072.jpg

```

**For OneHand10K data**, please download from [OneHand10K Dataset](https://www.yangangwang.com/papers/WANG-MCC-2018-10.html).
Please download the annotation files from [onehand10k_annotations](https://openmmlab.oss-accelerate.aliyuncs.com/mmpose/datasets/onehand10k_annotations.tar).
Extract them under {MMPose}/data, and make them look like this:

```
mmpose
├── mmpose
├── docs
├── tests
├── tools
├── configs
`── data
    │── onehand10k
        |── annotations
        |   |── onehand10k_train.json
        |   |── onehand10k_test.json
        `── Train
        |   |── source
        |       |── 0.jpg
        |       |── 1.jpg
        |        ...
        `── Test
            |── source
                |── 0.jpg
                |── 1.jpg

```

For using custom datasets, please refer to [Tutorial 2: Adding New Dataset](tutorials/new_dataset.md)
>>>>>>> c4ad0319

## Prepare Pretrained Models
Download imagenet pretrained models from our [model zoo](https://mmpose.readthedocs.io/en/latest/model_zoo.html)

```
mmpose
`-- models
    `-- pytorch
         `-- imagenet
            |-- hrnet_w32-36af842e.pth
            |-- hrnet_w48-8ef0771d.pth
            |-- resnet50-19c8e357.pth
            |-- resnet101-5d3b4d8f.pth
            |-- resnet152-b121ed2d.pth
            |-- ...


```
## Inference with pretrained models

We provide testing scripts to evaluate a whole dataset (COCO, etc.),
and provide some high-level apis for easier integration to other projects.

### Test a dataset

- [x] single GPU
- [x] single node multiple GPUs
- [x] multiple node

You can use the following commands to test a dataset.

```shell
# single-gpu testing
python tools/test.py ${CONFIG_FILE} ${CHECKPOINT_FILE} [--out ${RESULT_FILE}] [--eval ${EVAL_METRIC}] \
    [--proc_per_gpu ${NUM_PROC_PER_GPU}] [--gpu_collect] [--tmpdir ${TMPDIR}] [--average_clips ${AVG_TYPE}] \
    [--launcher ${JOB_LAUNCHER}] [--local_rank ${LOCAL_RANK}]

python tools/test.py ${CONFIG_FILE} ${CHECKPOINT_FILE} ${GPU_NUM} [--out ${RESULT_FILE}] [--eval ${EVAL_METRIC}] \
    [--proc_per_gpu ${NUM_PROC_PER_GPU}] [--gpu_collect] [--tmpdir ${TMPDIR}] [--average_clips ${AVG_TYPE}] \
    [--launcher ${JOB_LAUNCHER}] [--local_rank ${LOCAL_RANK}]
```

Optional arguments:
- `RESULT_FILE`: Filename of the output results. If not specified, the results will not be saved to a file.
- `EVAL_METRIC`: Items to be evaluated on the results. Allowed values depend on the dataset.
- `NUM_PROC_PER_GPU`: Number of processes per GPU. If not specified, only one process will be assigned for a single gpu.
- `--gpu_collect`: If specified, recognition results will be collected using gpu communication. Otherwise, it will save the results on different gpus to `TMPDIR` and collect them by the rank 0 worker.
- `TMPDIR`: Temporary directory used for collecting results from multiple workers, available when `--gpu_collect` is not specified.
- `AVG_TYPE`: Items to average the test clips. If set to `prob`, it will apply softmax before averaging the clip scores. Otherwise, it will directly average the clip scores.
- `JOB_LAUNCHER`: Items for distributed job initialization launcher. Allowed choices are `none`, `pytorch`, `slurm`, `mpi`. Especially, if set to none, it will test in a non-distributed mode.
- `LOCAL_RANK`: ID for local rank. If not specified, it will be set to 0.

Examples:

Assume that you have already downloaded the checkpoints to the directory `checkpoints/`.

1. Test ResNet50 on COCO (without saving the test results) and evaluate the mAP.

    ```shell
    ./tools/dist_test.sh configs/top_down/resnet/coco/res50_coco_256x192.py \
        checkpoints/SOME_CHECKPOINT.pth 1 \
        --eval mAP
    ```

2. Test ResNet50 on COCO  with 8 GPUS, and evaluate the mAP.

    ```shell
    ./tools/dist_test.sh configs/top_down/resnet/coco/res50_coco_256x192.py \
        checkpoints/SOME_CHECKPOINT.pth 8 \
        --eval mAP
    ```

2. Test ResNet50 on COCO in slurm environment and evaluate the mAP.

    ```shell
    ./tools/slurm_test.sh slurm_partition test_job \
        configs/top_down/resnet/coco/res50_coco_256x192.py \
        checkpoints/SOME_CHECKPOINT.pth \
        --eval mAP
    ```



### Top-down image demo

#### Using gt human bounding boxes as input

We provide a demo script to test a single image, given gt json file.

```shell
python demo/top_down_img_demo.py \
    ${MMPOSE_CONFIG_FILE} ${MMPOSE_CHECKPOINT_FILE} \
    --img-root ${IMG_ROOT} --json-file ${JSON_FILE} \
    --out-img-root ${OUTPUT_DIR} \
    [--show --device ${GPU_ID}] \
    [--kpt-thr ${KPT_SCORE_THR}]
```

Examples:

```shell
python demo/top_down_img_demo.py \
    configs/top_down/hrnet/coco/hrnet_w48_coco_256x192.py \
    hrnet_w48_coco_256x192/epoch_210.pth \
    --img-root tests/data/coco/ --json-file tests/data/coco/test_coco.json \
    --out-img-root vis_results
```

#### Using mmdet for human bounding box detection

Assume that you have already installed [mmdet](https://github.com/open-mmlab/mmdetection).

We provide a demo script to run mmdet for human detection, and mmpose for pose estimation.

```shell
python demo/top_down_img_demo_with_mmdet.py \
    ${MMDET_CONFIG_FILE} ${MMDET_CHECKPOINT_FILE} \
    ${MMPOSE_CONFIG_FILE} ${MMPOSE_CHECKPOINT_FILE} \
    --img-root ${IMG_ROOT} --img ${IMG_FILE} \
    --out-img-root ${OUTPUT_DIR} \
    [--show --device ${GPU_ID}] \
    [--bbox-thr ${BBOX_SCORE_THR} --kpt-thr ${KPT_SCORE_THR}]
```

Examples:

```shell
python demo/top_down_img_demo_with_mmdet.py mmdetection/configs/faster_rcnn/faster_rcnn_r50_fpn_1x_coco.py \
    mmdetection/checkpoints/faster_rcnn_r50_fpn_1x_coco_20200130-047c8118.pth \
    configs/top_down/hrnet/coco/hrnet_w48_coco_256x192.py \
    hrnet_w48_coco_256x192-b9e0b3ab_20200708.pth \
    --img-root tests/data/coco/ \
    --img 000000196141.jpg \
    --out-img-root vis_results
```

### Top-down video demo

We also provide a video demo to illustrate the results.

Assume that you have already installed [mmdet](https://github.com/open-mmlab/mmdetection).

```shell
python demo/top_down_video_demo_with_mmdet.py \
    ${MMDET_CONFIG_FILE} ${MMDET_CHECKPOINT_FILE} \
    ${MMPOSE_CONFIG_FILE} ${MMPOSE_CHECKPOINT_FILE} \
    --video-path ${VIDEO_FILE} \
    --output-video-root ${OUTPUT_VIDEO_ROOT} \
    [--show --device ${GPU_ID}] \
    [--bbox-thr ${BBOX_SCORE_THR} --kpt-thr ${KPT_SCORE_THR}]
```

Examples:

```shell
python demo/top_down_video_demo_with_mmdet.py mmdetection/configs/faster_rcnn/faster_rcnn_r50_fpn_1x_coco.py \
    mmdetection/checkpoints/faster_rcnn_r50_fpn_1x_coco_20200130-047c8118.pth \
    configs/top_down/hrnet/coco/hrnet_w48_coco_256x192.py \
    hrnet_w48_coco_256x192-b9e0b3ab_20200708.pth \
    --video_path demo/demo_video.mp4 \
    --output-video-root vis_results
```


### Bottom-up image demo

We provide a demo script to test a single image.

```shell
python demo/bottom_up_img_demo.py \
    ${MMPOSE_CONFIG_FILE} ${MMPOSE_CHECKPOINT_FILE} \
    --img-root ${IMG_ROOT} --json-file ${JSON_FILE} \
    --out-img-root ${OUTPUT_DIR} \
    [--show --device ${GPU_ID}] \
    [--kpt-thr ${KPT_SCORE_THR}]
```

Examples:

```shell
python demo/bottom_up_img_demo.py \
    configs/bottom_up/hrnet/coco/hrnet_w32_coco_512x512.py \
    hrnet_w32_coco_512x512-bcb8c247_20200816.pth \
    --img-root tests/data/coco/ --json-file tests/data/coco/test_coco.json \
    --out-img-root vis_results
```


### Bottom-up video demo

We also provide a video demo to illustrate the results.

```shell
python demo/bottom_up_video_demo.py \
    ${MMPOSE_CONFIG_FILE} ${MMPOSE_CHECKPOINT_FILE} \
    --video-path ${VIDEO_FILE} \
    --output-video-root ${OUTPUT_VIDEO_ROOT} \
    [--show --device ${GPU_ID}] \
    [--bbox-thr ${BBOX_SCORE_THR} --kpt-thr ${KPT_SCORE_THR}]
```

Examples:

```shell
python demo/bottom_up_video_demo.py \
    configs/bottom_up/hrnet/coco/hrnet_w32_coco_512x512.py \
    hrnet_w32_coco_512x512-bcb8c247_20200816.pth \
    --video_path demo/demo_video.mp4 \
    --output-video-root vis_results
```

## Train a model

MMPose implements distributed training and non-distributed training,
which uses `MMDistributedDataParallel` and `MMDataParallel` respectively.

All outputs (log files and checkpoints) will be saved to the working directory,
which is specified by `work_dir` in the config file.

By default we evaluate the model on the validation set after each epoch, you can change the evaluation interval by modifying the interval argument in the training config
```python
evaluation = dict(interval=5)  # This evaluate the model per 5 epoch.
```

According to the [Linear Scaling Rule](https://arxiv.org/abs/1706.02677), you need to set the learning rate proportional to the batch size if you use different GPUs or videos per GPU, e.g., lr=0.01 for 4 GPUs * 2 video/gpu and lr=0.08 for 16 GPUs * 4 video/gpu.

### Train with a single GPU

```shell
python tools/train.py ${CONFIG_FILE} [optional arguments]
```

If you want to specify the working directory in the command, you can add an argument `--work_dir ${YOUR_WORK_DIR}`.

### Train with multiple GPUs

```shell
./tools/dist_train.sh ${CONFIG_FILE} ${GPU_NUM} [optional arguments]
```

Optional arguments are:

- `--validate` (**strongly recommended**): Perform evaluation at every k (default value is 5 epochs during the training.
- `--work-dir ${WORK_DIR}`: Override the working directory specified in the config file.
- `--resume-from ${CHECKPOINT_FILE}`: Resume from a previous checkpoint file.
- `--gpus ${GPU_NUM}`: Number of gpus to use, which is only applicable to non-distributed training.
- `--seed ${SEED}`: Seed id for random state in python, numpy and pytorch to generate random numbers.
- `--deterministic`: If specified, it will set deterministic options for CUDNN backend.
- `JOB_LAUNCHER`: Items for distributed job initialization launcher. Allowed choices are `none`, `pytorch`, `slurm`, `mpi`. Especially, if set to none, it will test in a non-distributed mode.
- `LOCAL_RANK`: ID for local rank. If not specified, it will be set to 0.
- `--autoscale-lr`: If specified, it will automatically scale lr with the number of gpus by [Linear Scaling Rule](https://arxiv.org/abs/1706.02677).

Difference between `resume-from` and `load-from`:
`resume-from` loads both the model weights and optimizer status, and the epoch is also inherited from the specified checkpoint. It is usually used for resuming the training process that is interrupted accidentally.
`load-from` only loads the model weights and the training epoch starts from 0. It is usually used for finetuning.

Here is an example of using 8 GPUs to load ResNet50 checkpoint.

```shell
./tools/dist_train.sh configs/top_down/resnet/coco/res50_coco_256x192.py 8 --resume_from work_dirs/res50_coco_256x192/latest.pth
```

### Train with multiple machines

If you can run MMPose on a cluster managed with [slurm](https://slurm.schedmd.com/), you can use the script `slurm_train.sh`. (This script also supports single machine training.)

```shell
./tools/slurm_train.sh ${PARTITION} ${JOB_NAME} ${CONFIG_FILE} ${WORK_DIR}
```

Here is an example of using 16 GPUs to train ResNet50 on the dev partition in a slurm cluster.
(Use `GPUS_PER_NODE=8` to specify a single slurm cluster node with 8 GPUs, `CPUS_PER_TASK=2` to use 2 cpus per task.
Assume that `Test` is a valid ${PARTITION} name.)

```shell
GPUS=16 GPUS_PER_NODE=8 CPUS_PER_TASK=2 ./tools/slurm_train.sh Test res50 configs/top_down/resnet/coco/res50_coco_256x192.py work_dirs/res50_coco_256x192
```

You can check [slurm_train.sh](../tools/slurm_train.sh) for full arguments and environment variables.

If you have just multiple machines connected with ethernet, you can refer to
pytorch [launch utility](https://pytorch.org/docs/stable/distributed_deprecated.html#launch-utility).
Usually it is slow if you do not have high speed networking like InfiniBand.

### Launch multiple jobs on a single machine

If you launch multiple jobs on a single machine, e.g., 2 jobs of 4-GPU training on a machine with 8 GPUs,
you need to specify different ports (29500 by default) for each job to avoid communication conflict.

If you use `dist_train.sh` to launch training jobs, you can set the port in commands.

```shell
CUDA_VISIBLE_DEVICES=0,1,2,3 PORT=29500 ./tools/dist_train.sh ${CONFIG_FILE} 4
CUDA_VISIBLE_DEVICES=4,5,6,7 PORT=29501 ./tools/dist_train.sh ${CONFIG_FILE} 4
```

If you use launch training jobs with slurm, you need to modify the config files (usually the 6th line from the bottom in config files) to set different communication ports.

In `config1.py`,
```python
dist_params = dict(backend='nccl', port=29500)
```

In `config2.py`,
```python
dist_params = dict(backend='nccl', port=29501)
```

Then you can launch two jobs with `config1.py` ang `config2.py`.

```shell
CUDA_VISIBLE_DEVICES=0,1,2,3 ./tools/slurm_train.sh ${PARTITION} ${JOB_NAME} config1.py ${WORK_DIR} 4
CUDA_VISIBLE_DEVICES=4,5,6,7 ./tools/slurm_train.sh ${PARTITION} ${JOB_NAME} config2.py ${WORK_DIR} 4
```

## Benchmark
You can get average inference speed using the following script. Note that it does not include the IO time and the pre-processing time.
```shell
python tools/benchmark_inference.py ${MMPOSE_CONFIG_FILE}
```

## Tutorials

Currently, we provide some tutorials for users to [finetune model](tutorials/finetune.md),
[add new dataset](tutorials/new_dataset.md), [add new modules](tutorials/new_modules.md).<|MERGE_RESOLUTION|>--- conflicted
+++ resolved
@@ -5,7 +5,6 @@
 
 ## Prepare datasets
 
-<<<<<<< HEAD
 MMPose supported datasets:
 - [x] [COCO](http://cocodataset.org/)
 - [x] [MPII](http://human-pose.mpi-inf.mpg.de/)
@@ -16,141 +15,7 @@
 - [x] [OneHand10K](https://www.yangangwang.com/papers/WANG-MCC-2018-10.html)
 
 Please follow [DATA Preparation](data_preparation.md) to prepare the data.
-=======
-It is recommended to symlink the dataset root to `$MMPOSE/data`.
-If your folder structure is different, you may need to change the corresponding paths in config files.
-
-**For COCO data**, please download from [COCO download](http://cocodataset.org/#download), 2017 Train/Val is needed for COCO keypoints training and validation. [HRNet-Human-Pose-Estimation](https://github.com/HRNet/HRNet-Human-Pose-Estimation) provides person detection result of COCO val2017 to reproduce our multi-person pose estimation results. Please download from [OneDrive](https://1drv.ms/f/s!AhIXJn_J-blWzzDXoz5BeFl8sWM-).
-Download and extract them under $MMPOSE/data, and make them look like this:
-
-```
-mmpose
-├── mmpose
-├── docs
-├── tests
-├── tools
-├── configs
-`── data
-    │── coco
-        │-- annotations
-        │   │-- person_keypoints_train2017.json
-        │   |-- person_keypoints_val2017.json
-        |-- person_detection_results
-        |   |-- COCO_val2017_detections_AP_H_56_person.json
-        │-- train2017
-        │   │-- 000000000009.jpg
-        │   │-- 000000000025.jpg
-        │   │-- 000000000030.jpg
-        │   │-- ...
-        `-- val2017
-            │-- 000000000139.jpg
-            │-- 000000000285.jpg
-            │-- 000000000632.jpg
-            │-- ...
-
-```
-
-**For MPII data**, please download from [MPII Human Pose Dataset](http://human-pose.mpi-inf.mpg.de/).
-We have converted the original annotation files into json format, please download them from [mpii_annotations](https://openmmlab.oss-accelerate.aliyuncs.com/mmpose/datasets/mpii_annotations.tar).
-Extract them under {MMPose}/data, and make them look like this:
-
-```
-mmpose
-├── mmpose
-├── docs
-├── tests
-├── tools
-├── configs
-`── data
-    │── mpii
-        |── annotations
-        |   |── mpii_gt_val.mat
-        |   |── mpii_test.json
-        |   |── mpii_train.json
-        |   |── mpii_trainval.json
-        |   `── mpii_val.json
-        `── images
-            |── 000001163.jpg
-            |── 000003072.jpg
-
-```
-
-
-**For OCHuman data**, please download the images and annotations from [OCHuman](https://github.com/liruilong940607/OCHumanApi),
-Move them under $MMPOSE/data, and make them look like this:
-
-```
-mmpose
-├── mmpose
-├── docs
-├── tests
-├── tools
-├── configs
-`── data
-    │── ochuman
-        │-- annotations
-        │   │-- ochuman_coco_format_val_range_0.00_1.00.json
-        │   |-- ochuman_coco_format_test_range_0.00_1.00.json
-        |-- images
-            │-- 000001.jpg
-            │-- 000002.jpg
-            │-- 000003.jpg
-            │-- ...
-
-```
-
-**For MPII-TRB data**, please download from [MPII Human Pose Dataset](http://human-pose.mpi-inf.mpg.de/).
-Please download the annotation files from [mpii_trb_annotations](https://openmmlab.oss-accelerate.aliyuncs.com/mmpose/datasets/mpii_trb_annotations.tar).
-Extract them under {MMPose}/data, and make them look like this:
-
-```
-mmpose
-├── mmpose
-├── docs
-├── tests
-├── tools
-├── configs
-`── data
-    │── mpii
-        |── annotations
-        |   |── mpii_trb_train.json
-        |   |── mpii_trb_val.json
-        `── images
-            |── 000001163.jpg
-            |── 000003072.jpg
-
-```
-
-**For OneHand10K data**, please download from [OneHand10K Dataset](https://www.yangangwang.com/papers/WANG-MCC-2018-10.html).
-Please download the annotation files from [onehand10k_annotations](https://openmmlab.oss-accelerate.aliyuncs.com/mmpose/datasets/onehand10k_annotations.tar).
-Extract them under {MMPose}/data, and make them look like this:
-
-```
-mmpose
-├── mmpose
-├── docs
-├── tests
-├── tools
-├── configs
-`── data
-    │── onehand10k
-        |── annotations
-        |   |── onehand10k_train.json
-        |   |── onehand10k_test.json
-        `── Train
-        |   |── source
-        |       |── 0.jpg
-        |       |── 1.jpg
-        |        ...
-        `── Test
-            |── source
-                |── 0.jpg
-                |── 1.jpg
-
-```
-
-For using custom datasets, please refer to [Tutorial 2: Adding New Dataset](tutorials/new_dataset.md)
->>>>>>> c4ad0319
+
 
 ## Prepare Pretrained Models
 Download imagenet pretrained models from our [model zoo](https://mmpose.readthedocs.io/en/latest/model_zoo.html)
