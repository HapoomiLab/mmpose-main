# Simple baselines for human pose estimation and tracking

## Introduction

```
@inproceedings{xiao2018simple,
  title={Simple baselines for human pose estimation and tracking},
  author={Xiao, Bin and Wu, Haiping and Wei, Yichen},
  booktitle={Proceedings of the European conference on computer vision (ECCV)},
  pages={466--481},
  year={2018}
}
```

## Results and models

### 2d Human Pose Estimation

#### Results on COCO val2017 with detector having human AP of 56.4 on COCO val2017 dataset

| Arch  | Input Size | AP | AP<sup>50</sup> | AP<sup>75</sup> | AR | AR<sup>50</sup> | ckpt | log |
| :-------------- | :-----------: | :------: | :------: | :------: | :------: | :------: |:------: |:------: |
| [pose_resnet_50](/configs/top_down/resnet/coco/res50_coco_256x192.py)  | 256x192 | 0.718 | 0.898 | 0.795 | 0.773 | 0.937 | [ckpt](https://download.openmmlab.com/mmpose/top_down/resnet/res50_coco_256x192-ec54d7f3_20200709.pth) | [log](https://download.openmmlab.com/mmpose/top_down/resnet/res50_coco_256x192_20200709.log.json) |
| [pose_resnet_50](/configs/top_down/resnet/coco/res50_coco_384x288.py)  | 384x288 | 0.731 | 0.900 | 0.799 | 0.783 | 0.931 | [ckpt](https://download.openmmlab.com/mmpose/top_down/resnet/res50_coco_384x288-e6f795e9_20200709.pth) | [log](https://download.openmmlab.com/mmpose/top_down/resnet/res50_coco_384x288_20200709.log.json) |
| [pose_resnet_101](/configs/top_down/resnet/coco/res101_coco_256x192.py) | 256x192 | 0.726 | 0.899 | 0.806 | 0.781 | 0.939 | [ckpt](https://download.openmmlab.com/mmpose/top_down/resnet/res101_coco_256x192-6e6babf0_20200708.pth) | [log](https://download.openmmlab.com/mmpose/top_down/resnet/res101_coco_256x192_20200708.log.json) |
| [pose_resnet_101](/configs/top_down/resnet/coco/res101_coco_384x288.py) | 384x288 | 0.748 | 0.905 | 0.817 | 0.798 | 0.940 | [ckpt](https://download.openmmlab.com/mmpose/top_down/resnet/res101_coco_384x288-8c71bdc9_20200709.pth) | [log](https://download.openmmlab.com/mmpose/top_down/resnet/res101_coco_384x288_20200709.log.json) |
| [pose_resnet_152](/configs/top_down/resnet/coco/res152_coco_256x192.py) | 256x192 | 0.735 | 0.905 | 0.812 | 0.790 | 0.943 | [ckpt](https://download.openmmlab.com/mmpose/top_down/resnet/res152_coco_256x192-f6e307c2_20200709.pth) | [log](https://download.openmmlab.com/mmpose/top_down/resnet/res152_coco_256x192_20200709.log.json) |
| [pose_resnet_152](/configs/top_down/resnet/coco/res152_coco_384x288.py) | 384x288 | 0.750 | 0.908 | 0.821 | 0.800 | 0.942 | [ckpt](https://download.openmmlab.com/mmpose/top_down/resnet/res152_coco_384x288-3860d4c9_20200709.pth) | [log](https://download.openmmlab.com/mmpose/top_down/resnet/res152_coco_384x288_20200709.log.json) |

#### Results on COCO-WholeBody v1.0 val with detector having human AP of 56.4 on COCO val2017 dataset

| Arch  | Input Size | Body AP | Body AR | Foot AP | Foot AR | Face AP | Face AR  | Hand AP | Hand AR | Whole AP | Whole AR | ckpt | log |
| :---- | :--------: | :-----: | :-----: | :-----: | :-----: | :-----: | :------: | :-----: | :-----: | :------: |:-------: |:------: | :------: |
| [pose_resnet_50](/configs/top_down/resnet/coco-wholebody/res50_coco_wholebody_256x192.py)  | 256x192 | 0.652 | 0.739 | 0.614 | 0.746 | 0.608 | 0.716 | 0.460 | 0.584 | 0.457 | 0.578 | [ckpt](https://download.openmmlab.com/mmpose/top_down/resnet/res50_coco_wholebody_256x192-9e37ed88_20201004.pth) | [log](https://download.openmmlab.com/mmpose/top_down/resnet/res50_coco_wholebody_256x192_20201004.log.json) |
| [pose_resnet_50](/configs/top_down/resnet/coco-wholebody/res50_coco_wholebody_384x288.py)  | 384x288 | 0.666 | 0.747 | 0.635 | 0.763 | 0.732 | 0.812 | 0.537 | 0.647 | 0.573 | 0.671 | [ckpt](https://download.openmmlab.com/mmpose/top_down/resnet/res50_coco_wholebody_384x288-ce11e294_20201004.pth) | [log](https://download.openmmlab.com/mmpose/top_down/resnet/res50_coco_wholebody_384x288_20201004.log.json) |
| [pose_resnet_101](/configs/top_down/resnet/coco-wholebody/res101_coco_wholebody_256x192.py)  | 256x192 | 0.670 | 0.754 | 0.640 | 0.767 | 0.611 | 0.723 | 0.463 | 0.589 | 0.533 | 0.647 | [ckpt](https://download.openmmlab.com/mmpose/top_down/resnet/res101_coco_wholebody_256x192-7325f982_20201004.pth) | [log](https://download.openmmlab.com/mmpose/top_down/resnet/res101_coco_wholebody_256x192_20201004.log.json) |
| [pose_resnet_101](/configs/top_down/resnet/coco-wholebody/res101_coco_wholebody_384x288.py)  | 384x288 | 0.692 | 0.770 | 0.680 | 0.798 | 0.747 | 0.822 | 0.549 | 0.658 | 0.597 | 0.692 | [ckpt](https://download.openmmlab.com/mmpose/top_down/resnet/res101_coco_wholebody_384x288-6c137b9a_20201004.pth) | [log](https://download.openmmlab.com/mmpose/top_down/resnet/res101_coco_wholebody_384x288_20201004.log.json) |
| [pose_resnet_152](/configs/top_down/resnet/coco-wholebody/res152_coco_wholebody_256x192.py)  | 256x192 | 0.682 | 0.764 | 0.662 | 0.788 | 0.624 | 0.728 | 0.482 | 0.606 | 0.548 | 0.661 | [ckpt](https://download.openmmlab.com/mmpose/top_down/resnet/res152_coco_wholebody_256x192-5de8ae23_20201004.pth) | [log](https://download.openmmlab.com/mmpose/top_down/resnet/res152_coco_wholebody_256x192_20201004.log.json) |
| [pose_resnet_152](/configs/top_down/resnet/coco-wholebody/res152_coco_wholebody_384x288.py)  | 384x288 | 0.703 | 0.780 | 0.693 | 0.813 | 0.751 | 0.825 | 0.559 | 0.667 | 0.610 | 0.705 | [ckpt](https://download.openmmlab.com/mmpose/top_down/resnet/res152_coco_wholebody_384x288-eab8caa8_20201004.pth) | [log](https://download.openmmlab.com/mmpose/top_down/resnet/res152_coco_wholebody_384x288_20201004.log.json) |

#### Results on OCHuman test dataset with ground-truth bounding boxes

Following the common setting, the models are trained on COCO train dataset, and evaluate on OCHuman dataset.

| Arch  | Input Size | AP | AP<sup>50</sup> | AP<sup>75</sup> | AR | AR<sup>50</sup> | ckpt | log |
| :-------------- | :-----------: | :------: | :------: | :------: | :------: | :------: |:------: |:------: |
| [pose_resnet_50](/configs/top_down/resnet/coco/res50_coco_256x192.py)  | 256x192 | 0.546 | 0.726 | 0.593 | 0.592 | 0.755 | [ckpt](https://download.openmmlab.com/mmpose/top_down/resnet/res50_coco_256x192-ec54d7f3_20200709.pth) | [log](https://download.openmmlab.com/mmpose/top_down/resnet/res50_coco_256x192_20200709.log.json) |
| [pose_resnet_50](/configs/top_down/resnet/coco/res50_coco_384x288.py)  | 384x288 | 0.539 | 0.723 | 0.574 | 0.588 | 0.756 | [ckpt](https://download.openmmlab.com/mmpose/top_down/resnet/res50_coco_384x288-e6f795e9_20200709.pth) | [log](https://download.openmmlab.com/mmpose/top_down/resnet/res50_coco_384x288_20200709.log.json) |
| [pose_resnet_101](/configs/top_down/resnet/coco/res101_coco_256x192.py) | 256x192 | 0.559 | 0.724 | 0.606 | 0.605 | 0.751 | [ckpt](https://download.openmmlab.com/mmpose/top_down/resnet/res101_coco_256x192-6e6babf0_20200708.pth) | [log](https://download.openmmlab.com/mmpose/top_down/resnet/res101_coco_256x192_20200708.log.json) |
| [pose_resnet_101](/configs/top_down/resnet/coco/res101_coco_384x288.py) | 384x288 | 0.571 | 0.715 | 0.615 | 0.615 | 0.748 | [ckpt](https://download.openmmlab.com/mmpose/top_down/resnet/res101_coco_384x288-8c71bdc9_20200709.pth) | [log](https://download.openmmlab.com/mmpose/top_down/resnet/res101_coco_384x288_20200709.log.json) |
| [pose_resnet_152](/configs/top_down/resnet/coco/res152_coco_256x192.py) | 256x192 | 0.570 | 0.725 | 0.617 | 0.616 | 0.754 | [ckpt](https://download.openmmlab.com/mmpose/top_down/resnet/res152_coco_256x192-f6e307c2_20200709.pth) | [log](https://download.openmmlab.com/mmpose/top_down/resnet/res152_coco_256x192_20200709.log.json) |
| [pose_resnet_152](/configs/top_down/resnet/coco/res152_coco_384x288.py) | 384x288 | 0.582 | 0.723 | 0.627 | 0.627 | 0.752 | [ckpt](https://download.openmmlab.com/mmpose/top_down/resnet/res152_coco_384x288-3860d4c9_20200709.pth) | [log](https://download.openmmlab.com/mmpose/top_down/resnet/res152_coco_384x288_20200709.log.json) |

#### Results on AIC val set

| Arch  | Input Size | AP | AP<sup>50</sup> | AP<sup>75</sup> | AR | AR<sup>50</sup> | ckpt | log |
| :-------------- | :-----------: | :------: | :------: | :------: | :------: | :------: |:------: |:------: |
| [pose_resnet_101](/configs/top_down/resnet/aic/res101_aic_256x192.py) | 256x192 | 0.650 | 0.947 | 0.726 | 0.680 | 0.954 | [ckpt](https://download.openmmlab.com/mmpose/top_down/resnet/res101_aic_256x192-79b35445_20200826.pth) | [log](https://download.openmmlab.com/mmpose/top_down/resnet/res101_aic_256x192_20200826.log.json) |

<<<<<<< HEAD

#### Results on MHP v2.0 validation set.

| Arch  | Input Size | AP | AP<sup>50</sup> | AP<sup>75</sup> | AR | AR<sup>50</sup> | ckpt | log |
| :-------------- | :-----------: | :------: | :------: | :------: | :------: | :------: |:------: |:------: |
| [pose_resnet_101](/configs/top_down/resnet/mhp/res50_mhp_256x192.py) | 256x192 | 0.583 | 0.897 | 0.669 | 0.636 | 0.918 | [ckpt]| [log]|


#### Results on MPII val set.
=======
#### Results on MPII val set
>>>>>>> 3361d459

| Arch  | Input Size | Mean | Mean@0.1   | ckpt    | log     |
| :--- | :--------: | :------: | :------: |:------: |:------: |
| [pose_resnet_50](/configs/top_down/resnet/mpii/res50_mpii_256x256.py) | 256x256 | 0.882 | 0.329 | [ckpt](https://download.openmmlab.com/mmpose/top_down/resnet/res50_mpii_256x256-418ffc88_20200812.pth) | [log](https://download.openmmlab.com/mmpose/top_down/resnet/res50_mpii_256x256_20200812.log.json) |
| [pose_resnet_101](/configs/top_down/resnet/mpii/res101_mpii_256x256.py) | 256x256 | 0.887 | 0.333 | [ckpt](https://download.openmmlab.com/mmpose/top_down/resnet/res101_mpii_256x256-416f5d71_20200812.pth) | [log](https://download.openmmlab.com/mmpose/top_down/resnet/res101_mpii_256x256_20200812.log.json) |
| [pose_resnet_152](/configs/top_down/resnet/mpii/res152_mpii_256x256.py) | 256x256 | 0.890 | 0.347 | [ckpt](https://download.openmmlab.com/mmpose/top_down/resnet/res152_mpii_256x256-3ecba29d_20200812.pth) | [log](https://download.openmmlab.com/mmpose/top_down/resnet/res152_mpii_256x256_20200812.log.json) |

#### Results on MPII-TRB val set

| Arch  | Input Size | Skeleton Acc   | Contour Acc   | Mean Acc | ckpt    | log     |
| :--- | :--------: | :------: | :------: |:------: |:------: |:------: |
| [pose_resnet_50](/configs/top_down/resnet/mpii_trb/res50_mpii_trb_256x256.py)  | 256x256 | 0.887 | 0.858 | 0.868 | [ckpt](https://download.openmmlab.com/mmpose/top_down/resnet/res50_mpii_trb_256x256-896036b8_20200812.pth) | [log](https://download.openmmlab.com/mmpose/top_down/resnet/res50_mpii_trb_256x256_20200812.log.json) |
| [pose_resnet_101](/configs/top_down/resnet/mpii_trb/res101_mpii_trb_256x256.py)  | 256x256 | 0.890 | 0.863 | 0.873 | [ckpt](https://download.openmmlab.com/mmpose/top_down/resnet/res101_mpii_trb_256x256-cfad2f05_20200812.pth) | [log](https://download.openmmlab.com/mmpose/top_down/resnet/res101_mpii_trb_256x256_20200812.log.json) |
| [pose_resnet_152](/configs/top_down/resnet/mpii_trb/res152_mpii_trb_256x256.py)  | 256x256 | 0.897 | 0.868 | 0.879 | [ckpt](https://download.openmmlab.com/mmpose/top_down/resnet/res152_mpii_trb_256x256-dd369ce6_20200812.pth) | [log](https://download.openmmlab.com/mmpose/top_down/resnet/res152_mpii_trb_256x256_20200812.log.json) |

#### Results on CrowdPose test with [YOLOv3](https://github.com/eriklindernoren/PyTorch-YOLOv3) human detector

| Arch  | Input Size | AP | AP<sup>50</sup> | AP<sup>75</sup> | AP (E) | AP (M) | AP (H) | ckpt | log |
| :----------------- | :-----------: | :------: | :------: | :------: | :------: | :------: |:------: |:------: | :------: |
| [pose_resnet_50](/configs/top_down/resnet/crowdpose/res50_crowdpose_256x192.py)  | 256x192 | 0.637 | 0.808 | 0.692 | 0.739 | 0.650 | 0.506 | [ckpt](https://download.openmmlab.com/mmpose/top_down/resnet/res50_crowdpose_256x192-c6a526b6_20201227.pth) | [log](https://download.openmmlab.com/mmpose/top_down/resnet/res50_crowdpose_256x192_20201227.log.json) |
| [pose_resnet_101](/configs/top_down/resnet/crowdpose/res101_crowdpose_256x192.py)  | 256x192 | 0.647 | 0.810 | 0.703 | 0.744 | 0.658 | 0.522 | [ckpt](https://download.openmmlab.com/mmpose/top_down/resnet/res101_crowdpose_256x192-8f5870f4_20201227.pth) | [log](https://download.openmmlab.com/mmpose/top_down/resnet/res101_crowdpose_256x192_20201227.log.json) |
| [pose_resnet_101](/configs/top_down/resnet/crowdpose/res101_crowdpose_320x256.py)  | 320x256 | 0.661 | 0.821 | 0.714 | 0.759 | 0.671 | 0.536 | [ckpt](https://download.openmmlab.com/mmpose/top_down/resnet/res101_crowdpose_320x256-c88c512a_20201227.pth) | [log](https://download.openmmlab.com/mmpose/top_down/resnet/res101_crowdpose_320x256_20201227.log.json) |
| [pose_resnet_152](/configs/top_down/resnet/crowdpose/res152_crowdpose_256x192.py)  | 256x192 | 0.656 | 0.818 | 0.712 | 0.754 | 0.666 | 0.532 | [ckpt](https://download.openmmlab.com/mmpose/top_down/resnet/res152_crowdpose_256x192-dbd49aba_20201227.pth) | [log](https://download.openmmlab.com/mmpose/top_down/resnet/res152_crowdpose_256x192_20201227.log.json) |

#### Results on PoseTrack2018 val with ground-truth bounding boxes

| Arch  | Input Size | Head | Shou | Elb | Wri | Hip | Knee | Ankl | Total  | ckpt    | log     |
| :--- | :--------: | :------: |:------: |:------: |:------: |:------: |:------: | :------: | :------: |:------: |:------: |
| [pose_resnet_50](/configs/top_down/resnet/posetrack18/res50_posetrack18_256x192.py) | 256x192 | 86.5 | 87.5 | 82.3 | 75.6 | 79.9 | 78.6 | 74.0 | 81.0 | [ckpt](https://download.openmmlab.com/mmpose/top_down/resnet/res50_posetrack18_256x192-a62807c7_20201028.pth) | [log](https://download.openmmlab.com/mmpose/top_down/resnet/res50_posetrack18_256x192_20201028.log.json) |

The models are first pre-trained on COCO dataset, and then fine-tuned on PoseTrack18.

#### Results on PoseTrack2018 val with [MMDetection](https://github.com/open-mmlab/mmdetection) pre-trained [Cascade R-CNN](https://download.openmmlab.com/mmdetection/v2.0/cascade_rcnn/cascade_rcnn_x101_64x4d_fpn_20e_coco/cascade_rcnn_x101_64x4d_fpn_20e_coco_20200509_224357-051557b1.pth) (X-101-64x4d-FPN) human detector

| Arch  | Input Size | Head | Shou | Elb | Wri | Hip | Knee | Ankl | Total  | ckpt    | log     |
| :--- | :--------: | :------: |:------: |:------: |:------: |:------: |:------: | :------: | :------: |:------: |:------: |
| [pose_resnet_50](/configs/top_down/resnet/posetrack18/res50_posetrack18_256x192.py) | 256x192 | 78.9 | 81.9 | 77.8 | 70.8 | 75.3 | 73.2 | 66.4 | 75.2 | [ckpt](https://download.openmmlab.com/mmpose/top_down/resnet/res50_posetrack18_256x192-a62807c7_20201028.pth) | [log](https://download.openmmlab.com/mmpose/top_down/resnet/res50_posetrack18_256x192_20201028.log.json) |

The models are first pre-trained on COCO dataset, and then fine-tuned on PoseTrack18.

#### Results on Sub-JHMDB dataset

The models are pre-trained on MPII dataset only. *NO* test-time augmentation (multi-scale /rotation testing) is used.

##### Normalized by Person Size

| Split| Arch        | Input Size | Head | Sho  | Elb | Wri | Hip | Knee | Ank | Mean | ckpt    | log     |
| :--- | :--------:  | :--------: | :---: | :---: |:---: |:---: |:---: |:---:  |:---: | :---: | :-----: |:------: |
| Sub1 |  [pose_resnet_50](/configs/top_down/resnet/jhmdb/res50_jhmdb_sub1_256x256.py) | 256x256 | 99.1 | 98.0 | 93.8 |  91.3 | 99.4 | 96.5| 92.8 | 96.1 | [ckpt](https://download.openmmlab.com/mmpose/top_down/resnet/res50_jhmdb_sub1_256x256-932cb3b4_20201122.pth) | [log](https://download.openmmlab.com/mmpose/top_down/resnet/res50_jhmdb_sub1_256x256_20201122.log.json) |
| Sub2 |  [pose_resnet_50](/configs/top_down/resnet/jhmdb/res50_jhmdb_sub2_256x256.py) | 256x256 | 99.3 | 97.1 | 90.6 |  87.0 | 98.9 | 96.3| 94.1 | 95.0 | [ckpt](https://download.openmmlab.com/mmpose/top_down/resnet/res50_jhmdb_sub2_256x256-83d606f7_20201122.pth) | [log](https://download.openmmlab.com/mmpose/top_down/resnet/res50_jhmdb_sub2_256x256_20201122.log.json) |
| Sub3 |  [pose_resnet_50](/configs/top_down/resnet/jhmdb/res50_jhmdb_sub3_256x256.py) | 256x256 | 99.0 | 97.9 | 94.0 |  91.6 | 99.7 | 98.0| 94.7 | 96.7 | [ckpt](https://download.openmmlab.com/mmpose/top_down/resnet/res50_jhmdb_sub3_256x256-c4ec1a0b_20201122.pth) | [log](https://download.openmmlab.com/mmpose/top_down/resnet/res50_jhmdb_sub3_256x256_20201122.log.json) |
| Average |  pose_resnet_50                                                            | 256x256 | 99.2 | 97.7 | 92.8 |  90.0 | 99.3 | 96.9| 93.9 | 96.0 | -        | -       |
| Sub1 |  [pose_resnet_50 (2 Deconv.)](/configs/top_down/resnet/jhmdb/res50_2deconv_jhmdb_sub1_256x256.py) | 256x256 | 99.1 | 98.5 | 94.6 |  92.0 | 99.4 | 94.6| 92.5 | 96.1 | [ckpt](https://download.openmmlab.com/mmpose/top_down/resnet/res50_2deconv_jhmdb_sub1_256x256-f0574a52_20201122.pth) | [log](https://download.openmmlab.com/mmpose/top_down/resnet/res50_2deconv_jhmdb_sub1_256x256_20201122.log.json) |
| Sub2 |  [pose_resnet_50 (2 Deconv.)](/configs/top_down/resnet/jhmdb/res50_2deconv_jhmdb_sub2_256x256.py) | 256x256 | 99.3 | 97.8 | 91.0 |  87.0 | 99.1 | 96.5| 93.8 | 95.2 | [ckpt](https://download.openmmlab.com/mmpose/top_down/resnet/res50_2deconv_jhmdb_sub2_256x256-f63af0ff_20201122.pth) | [log](https://download.openmmlab.com/mmpose/top_down/resnet/res50_2deconv_jhmdb_sub2_256x256_20201122.log.json) |
| Sub3 |  [pose_resnet_50 (2 Deconv.)](/configs/top_down/resnet/jhmdb/res50_2deconv_jhmdb_sub3_256x256.py) | 256x256 | 98.8 | 98.4 | 94.3 |  92.1 | 99.8 | 97.5| 93.8 | 96.7 | [ckpt](https://download.openmmlab.com/mmpose/top_down/resnet/res50_2deconv_jhmdb_sub3_256x256-c4bc2ddb_20201122.pth) | [log](https://download.openmmlab.com/mmpose/top_down/resnet/res50_2deconv_jhmdb_sub3_256x256_20201122.log.json) |
| Average |  pose_resnet_50 (2 Deconv.)                                                                    | 256x256 | 99.1 | 98.2 | 93.3 |  90.4 | 99.4 | 96.2| 93.4 | 96.0 | -        | -       |

##### Normalized by Torso Size

| Split| Arch        | Input Size | Head | Sho  | Elb | Wri | Hip | Knee | Ank | Mean | ckpt    | log     |
| :--- | :--------:  | :--------: | :---: | :---: |:---: |:---: |:---: |:---:  |:---: | :---: | :-----: |:------: |
| Sub1 |  [pose_resnet_50](/configs/top_down/resnet/jhmdb/res50_jhmdb_sub1_256x256.py) | 256x256 | 93.3 | 83.2 | 74.4 |  72.7 | 85.0 | 81.2 | 78.9 | 81.9 | [ckpt](https://download.openmmlab.com/mmpose/top_down/resnet/res50_jhmdb_sub1_256x256-932cb3b4_20201122.pth) | [log](https://download.openmmlab.com/mmpose/top_down/resnet/res50_jhmdb_sub1_256x256_20201122.log.json) |
| Sub2 |  [pose_resnet_50](/configs/top_down/resnet/jhmdb/res50_jhmdb_sub2_256x256.py) | 256x256 | 94.1 | 74.9 | 64.5 |  62.5 | 77.9 | 71.9 | 78.6 | 75.5 | [ckpt](https://download.openmmlab.com/mmpose/top_down/resnet/res50_jhmdb_sub2_256x256-83d606f7_20201122.pth) | [log](https://download.openmmlab.com/mmpose/top_down/resnet/res50_jhmdb_sub2_256x256_20201122.log.json) |
| Sub3 |  [pose_resnet_50](/configs/top_down/resnet/jhmdb/res50_jhmdb_sub3_256x256.py) | 256x256 | 97.0 | 82.2 | 74.9 |  70.7 | 84.7 | 83.7 | 84.2 | 82.9 | [ckpt](https://download.openmmlab.com/mmpose/top_down/resnet/res50_jhmdb_sub3_256x256-c4ec1a0b_20201122.pth) | [log](https://download.openmmlab.com/mmpose/top_down/resnet/res50_jhmdb_sub3_256x256_20201122.log.json) |
| Average |  pose_resnet_50                                                            | 256x256 | 94.8 | 80.1 | 71.3 |  68.6 | 82.5 | 78.9 | 80.6 | 80.1 | -        | -       |
| Sub1 |  [pose_resnet_50 (2 Deconv.)](/configs/top_down/resnet/jhmdb/res50_2deconv_jhmdb_sub1_256x256.py) | 256x256 | 92.4 | 80.6 | 73.2 |  70.5 | 82.3 | 75.4| 75.0 | 79.2 | [ckpt](https://download.openmmlab.com/mmpose/top_down/resnet/res50_2deconv_jhmdb_sub1_256x256-f0574a52_20201122.pth) | [log](https://download.openmmlab.com/mmpose/top_down/resnet/res50_2deconv_jhmdb_sub1_256x256_20201122.log.json) |
| Sub2 |  [pose_resnet_50 (2 Deconv.)](/configs/top_down/resnet/jhmdb/res50_2deconv_jhmdb_sub2_256x256.py) | 256x256 | 93.4 | 73.6 | 63.8 |  60.5 | 75.1 | 68.4| 75.5 | 73.7 | [ckpt](https://download.openmmlab.com/mmpose/top_down/resnet/res50_2deconv_jhmdb_sub2_256x256-f63af0ff_20201122.pth) | [log](https://download.openmmlab.com/mmpose/top_down/resnet/res50_2deconv_jhmdb_sub2_256x256_20201122.log.json) |
| Sub3 |  [pose_resnet_50 (2 Deconv.)](/configs/top_down/resnet/jhmdb/res50_2deconv_jhmdb_sub3_256x256.py) | 256x256 | 96.1 | 81.2 | 72.6 |  67.9 | 83.6 | 80.9| 81.5 | 81.2 | [ckpt](https://download.openmmlab.com/mmpose/top_down/resnet/res50_2deconv_jhmdb_sub3_256x256-c4bc2ddb_20201122.pth) | [log](https://download.openmmlab.com/mmpose/top_down/resnet/res50_2deconv_jhmdb_sub3_256x256_20201122.log.json) |
| Average |  pose_resnet_50 (2 Deconv.)                                                                    | 256x256 | 94.0 | 78.5 | 69.9 |  66.3 | 80.3 | 74.9| 77.3 | 78.0 | -        | -       |<|MERGE_RESOLUTION|>--- conflicted
+++ resolved
@@ -57,19 +57,15 @@
 | :-------------- | :-----------: | :------: | :------: | :------: | :------: | :------: |:------: |:------: |
 | [pose_resnet_101](/configs/top_down/resnet/aic/res101_aic_256x192.py) | 256x192 | 0.650 | 0.947 | 0.726 | 0.680 | 0.954 | [ckpt](https://download.openmmlab.com/mmpose/top_down/resnet/res101_aic_256x192-79b35445_20200826.pth) | [log](https://download.openmmlab.com/mmpose/top_down/resnet/res101_aic_256x192_20200826.log.json) |
 
-<<<<<<< HEAD
 
-#### Results on MHP v2.0 validation set.
+#### Results on MHP v2.0 val set
 
 | Arch  | Input Size | AP | AP<sup>50</sup> | AP<sup>75</sup> | AR | AR<sup>50</sup> | ckpt | log |
 | :-------------- | :-----------: | :------: | :------: | :------: | :------: | :------: |:------: |:------: |
 | [pose_resnet_101](/configs/top_down/resnet/mhp/res50_mhp_256x192.py) | 256x192 | 0.583 | 0.897 | 0.669 | 0.636 | 0.918 | [ckpt]| [log]|
 
 
-#### Results on MPII val set.
-=======
 #### Results on MPII val set
->>>>>>> 3361d459
 
 | Arch  | Input Size | Mean | Mean@0.1   | ckpt    | log     |
 | :--- | :--------: | :------: | :------: |:------: |:------: |
