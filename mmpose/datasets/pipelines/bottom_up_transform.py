import math

import cv2
import numpy as np

from mmpose.core.post_processing import get_affine_transform
from mmpose.datasets.registry import PIPELINES
from .shared_transform import Compose


def get_warpmatrix(theta, size_input, size_dst, size_target):
    """Calculate the transformation matrix under the constraint of unbiased.

    Args:
        theta (float): Rotation angle in degrees.
        size_input (np.ndarray): Size of input image [w, h].
        size_dst (np.ndarray): Size of output image [w, h].
        size_target (np.ndarray): Size of ROI in input plane [w, h].

    Returns:
        matrix (np.ndarray): A matrix for transformation.
    """
    size_target = size_target
    theta = theta / 180.0 * math.pi
    matrix = np.zeros((2, 3), dtype=np.float32)
    scale_x = size_dst[0] / size_target[0]
    scale_y = size_dst[1] / size_target[1]
    matrix[0, 0] = math.cos(theta) * scale_x
    matrix[0, 1] = -math.sin(theta) * scale_x
    matrix[0, 2] = scale_x * (-0.5 * size_input[0] * math.cos(theta) +
                              0.5 * size_input[1] * math.sin(theta) +
                              0.5 * size_target[0])
    matrix[1, 0] = math.sin(theta) * scale_y
    matrix[1, 1] = math.cos(theta) * scale_y
    matrix[1, 2] = scale_y * (-0.5 * size_input[0] * math.sin(theta) -
                              0.5 * size_input[1] * math.cos(theta) +
                              0.5 * size_target[1])
    return matrix


def affine_joints(joints, mat):
    """Affine the joints by the transform matrix."""
    joints = np.array(joints)
    shape = joints.shape
    joints = joints.reshape(-1, 2)
    return np.dot(
        np.concatenate((joints, joints[:, 0:1] * 0 + 1), axis=1),
        mat.T).reshape(shape)


def _ceil_to_multiples_of(x, base=64):
    """Transform x to the integral multiple of the base."""
    return int(np.ceil(x / base)) * base


def _get_multi_scale_size(image,
                          input_size,
                          current_scale,
                          min_scale,
                          use_udp=False):
    """Get the size for multi-scale training.

    Args:
        image: Input image.
        input_size (int): Size of the image input.
        current_scale (float): Scale factor.
        min_scale (float): Minimal scale.

    Returns:
        tuple: A tuple containing multi-scale sizes.

        - (w_resized, h_resized) (tuple(int)): resized width/height
        - center (np.ndarray)image center
        - scale (np.ndarray): scales wrt width/height
    """
    h, w, _ = image.shape

    # calculate the size for min_scale
    min_input_size = _ceil_to_multiples_of(min_scale * input_size, 64)
    if w < h:
        w_resized = int(min_input_size * current_scale / min_scale)
        h_resized = int(
            _ceil_to_multiples_of(min_input_size / w * h, 64) * current_scale /
            min_scale)
        if use_udp:
            scale_w = w - 1.0
            scale_h = (h_resized - 1.0) / (w_resized - 1.0) * (w - 1.0)
        else:
            scale_w = w / 200.0
            scale_h = h_resized / w_resized * w / 200.0
    else:
        h_resized = int(min_input_size * current_scale / min_scale)
        w_resized = int(
            _ceil_to_multiples_of(min_input_size / h * w, 64) * current_scale /
            min_scale)
        if use_udp:
            scale_h = h - 1.0
            scale_w = (w_resized - 1.0) / (h_resized - 1.0) * (h - 1.0)
        else:
            scale_h = h / 200.0
            scale_w = w_resized / h_resized * h / 200.0
    if use_udp:
        center = (scale_w / 2.0, scale_h / 2.0)
    else:
        center = np.array([round(w / 2.0), round(h / 2.0)])
    return (w_resized, h_resized), center, np.array([scale_w, scale_h])


def _resize_align_multi_scale(image, input_size, current_scale, min_scale):
    """Resize the images for multi-scale training.

    Args:
        image: Input image
        input_size (int): Size of the image input
        current_scale (float): Current scale
        min_scale (float): Minimal scale

    Returns:
        tuple: A tuple containing image info.

        - image_resized (tuple): size of resize image
        - center (np.ndarray): center of image
        - scale (np.ndarray): scale
    """
    size_resized, center, scale = _get_multi_scale_size(
        image, input_size, current_scale, min_scale)

    trans = get_affine_transform(center, scale, 0, size_resized)
    image_resized = cv2.warpAffine(image, trans, size_resized)

    return image_resized, center, scale


<<<<<<< HEAD
def _resize_align_multi_scale_udp(image, input_size, current_scale, min_scale):
    """Resize the images for multi-scale training.

    Args:
        image: Input image
        input_size (int): Size of the image input
        current_scale (float): Current scale
        min_scale (float): Minimal scale

    Returns:
        tuple: A tuple containing image info.

        - image_resized (tuple): size of resize image
        - center (np.ndarray): center of image
        - scale (np.ndarray): scale
    """
    size_resized, _, _ = _get_multi_scale_size(image, input_size,
                                               current_scale, min_scale, True)

    _, center, scale = _get_multi_scale_size(image, input_size, min_scale,
                                             min_scale, True)

    trans = get_warpmatrix(
        theta=0,
        size_input=np.array(scale, dtype=np.float),
        size_dst=np.array(size_resized, dtype=np.float) - 1.0,
        size_target=np.array(scale, dtype=np.float))
    image_resized = cv2.warpAffine(
        image.copy(), trans, size_resized, flags=cv2.INTER_LINEAR)

    return image_resized, center, scale


=======
>>>>>>> a82dd486
class HeatmapGenerator:
    """Generate heatmaps for bottom-up models.

    Args:
        num_joints (int): Number of keypoints
        output_res (int): Size of feature map
        sigma (int): Sigma of the heatmaps.
    """

    def __init__(self, output_res, num_joints, sigma=-1, use_udp=False):
        self.output_res = output_res
        self.num_joints = num_joints
        if sigma < 0:
            sigma = self.output_res / 64
        self.sigma = sigma
        size = 6 * sigma + 3
        self.use_udp = use_udp
        if use_udp:
            self.x = np.arange(0, size, 1, np.float32)
            self.y = self.x[:, None]
        else:
            x = np.arange(0, size, 1, np.float32)
            y = x[:, None]
            x0, y0 = 3 * sigma + 1, 3 * sigma + 1
            self.g = np.exp(-((x - x0)**2 + (y - y0)**2) / (2 * sigma**2))

    def __call__(self, joints):
        """Generate heatmaps."""
        hms = np.zeros((self.num_joints, self.output_res, self.output_res),
                       dtype=np.float32)
        sigma = self.sigma
        for p in joints:
            for idx, pt in enumerate(p):
                if pt[2] > 0:
                    x, y = int(pt[0]), int(pt[1])
                    if x < 0 or y < 0 or \
                       x >= self.output_res or y >= self.output_res:
                        continue

                    if self.use_udp:
                        x0 = 3 * sigma + 1 + pt[0] - x
                        y0 = 3 * sigma + 1 + pt[1] - y
                        g = np.exp(-((self.x - x0)**2 + (self.y - y0)**2) /
                                   (2 * sigma**2))
                    else:
                        g = self.g

                    ul = int(np.round(x - 3 * sigma - 1)), int(
                        np.round(y - 3 * sigma - 1))
                    br = int(np.round(x + 3 * sigma + 2)), int(
                        np.round(y + 3 * sigma + 2))

                    c, d = max(0, -ul[0]), min(br[0], self.output_res) - ul[0]
                    a, b = max(0, -ul[1]), min(br[1], self.output_res) - ul[1]

                    cc, dd = max(0, ul[0]), min(br[0], self.output_res)
                    aa, bb = max(0, ul[1]), min(br[1], self.output_res)
                    hms[idx, aa:bb,
                        cc:dd] = np.maximum(hms[idx, aa:bb, cc:dd], g[a:b,
                                                                      c:d])
        return hms


class JointsEncoder:
    """Encodes the visible joints into (coordinates, score); The coordinate of
    one joint and its score are of `int` type.

    (idx * output_res**2 + y * output_res + x, 1) or (0, 0).

    Args:
        max_num_people(int): Max number of people in an image
        num_joints(int): Number of keypoints
        output_res(int): Size of feature map
        tag_per_joint(bool):  Option to use one tag map per joint.
    """

    def __init__(self, max_num_people, num_joints, output_res, tag_per_joint):
        self.max_num_people = max_num_people
        self.num_joints = num_joints
        self.output_res = output_res
        self.tag_per_joint = tag_per_joint

    def __call__(self, joints):
        """
        Note:
            number of people in image: N
            number of keypoints: K
            max number of people in an image: M

        Args:
            joints (np.ndarray[NxKx3])

        Returns:
            visible_kpts (np.ndarray[MxKx2]).
        """
        visible_kpts = np.zeros((self.max_num_people, self.num_joints, 2),
                                dtype=np.float32)
        output_res = self.output_res
        for i in range(len(joints)):
            tot = 0
            for idx, pt in enumerate(joints[i]):
                x, y = int(pt[0]), int(pt[1])
                if (pt[2] > 0 and 0 <= y < self.output_res
                        and 0 <= x < self.output_res):
                    if self.tag_per_joint:
                        visible_kpts[i][tot] = \
                            (idx * output_res**2 + y * output_res + x, 1)
                    else:
                        visible_kpts[i][tot] = (y * output_res + x, 1)
                    tot += 1
        return visible_kpts


@PIPELINES.register_module()
class BottomUpRandomFlip:
    """Data augmentation with random image flip for bottom-up.

    Args:
        flip_prob (float): Probability of flip.
    """

    def __init__(self, flip_prob=0.5):
        self.flip_prob = flip_prob

    def __call__(self, results):
        """Perform data augmentation with random image flip."""
        image, mask, joints = results['img'], results['mask'], results[
            'joints']
        self.flip_index = results['ann_info']['flip_index']
        self.output_size = results['ann_info']['heatmap_size']

        assert isinstance(mask, list)
        assert isinstance(joints, list)
        assert len(mask) == len(joints)
        assert len(mask) == len(self.output_size)

        if np.random.random() < self.flip_prob:
            image = image[:, ::-1] - np.zeros_like(image)
            for i, _output_size in enumerate(self.output_size):
                mask[i] = mask[i][:, ::-1]
                joints[i] = joints[i][:, self.flip_index]
                joints[i][:, :, 0] = _output_size - joints[i][:, :, 0] - 1
        results['img'], results['mask'], results[
            'joints'] = image, mask, joints
        return results


@PIPELINES.register_module()
class BottomUpRandomAffine:
    """Data augmentation with random scaling & rotating.

    Args:
        rot_factor (int): Rotating to [-rotation_factor, rotation_factor]
        scale_factor (float): Scaling to [1-scale_factor, 1+scale_factor]
        scale_type: wrt ``long`` or ``short`` length of the image.
        trans_factor: Translation factor.
        scale_aware_sigma: Option to use scale-aware sigma
    """

    def __init__(self,
                 rot_factor,
                 scale_factor,
                 scale_type,
                 trans_factor,
                 use_udp=False):
        self.max_rotation = rot_factor
        self.min_scale = scale_factor[0]
        self.max_scale = scale_factor[1]
        self.scale_type = scale_type
        self.trans_factor = trans_factor
        self.use_udp = use_udp

    @staticmethod
    def _get_affine_matrix(center, scale, res, rot=0):
        """Generate transformation matrix."""
        h = scale
        t = np.zeros((3, 3), dtype=np.float32)
        t[0, 0] = float(res[1]) / h
        t[1, 1] = float(res[0]) / h
        t[0, 2] = res[1] * (-float(center[0]) / h + .5)
        t[1, 2] = res[0] * (-float(center[1]) / h + .5)
        t[2, 2] = 1
        if rot != 0:
            rot = -rot  # To match direction of rotation from cropping
            rot_mat = np.zeros((3, 3), dtype=np.float32)
            rot_rad = rot * np.pi / 180
            sn, cs = np.sin(rot_rad), np.cos(rot_rad)
            rot_mat[0, :2] = [cs, -sn]
            rot_mat[1, :2] = [sn, cs]
            rot_mat[2, 2] = 1
            # Need to rotate around center
            t_mat = np.eye(3)
            t_mat[0, 2] = -res[1] / 2
            t_mat[1, 2] = -res[0] / 2
            t_inv = t_mat.copy()
            t_inv[:2, 2] *= -1
            t = np.dot(t_inv, np.dot(rot_mat, np.dot(t_mat, t)))
        return t

    def __call__(self, results):
        """Perform data augmentation with random scaling & rotating."""
        image, mask, joints = results['img'], results['mask'], results[
            'joints']

        self.input_size = results['ann_info']['image_size']
        self.output_size = results['ann_info']['heatmap_size']

        assert isinstance(mask, list)
        assert isinstance(joints, list)
        assert len(mask) == len(joints)
        assert len(mask) == len(self.output_size), (len(mask),
                                                    len(self.output_size),
                                                    self.output_size)

        height, width = image.shape[:2]
        if self.use_udp:
            center = np.array(((width - 1.0) / 2, (height - 1.0) / 2))
        else:
            center = np.array((width / 2, height / 2))
        if self.scale_type == 'long':
            scale = max(height, width) / 1.0
        elif self.scale_type == 'short':
            scale = min(height, width) / 1.0
        else:
            raise ValueError('Unknown scale type: {}'.format(self.scale_type))
        aug_scale = np.random.random() * (self.max_scale - self.min_scale) \
            + self.min_scale
        scale *= aug_scale
        aug_rot = (np.random.random() * 2 - 1) * self.max_rotation

        if self.trans_factor > 0:
            dx = np.random.randint(-self.trans_factor * scale / 200.0,
                                   self.trans_factor * scale / 200.0)
            dy = np.random.randint(-self.trans_factor * scale / 200.0,
                                   self.trans_factor * scale / 200.0)

            center[0] += dx
            center[1] += dy
        if self.use_udp:
            for i, _output_size in enumerate(self.output_size):
                trans = get_warpmatrix(
                    theta=aug_rot,
                    size_input=center * 2.0,
                    size_dst=np.array(
                        (_output_size, _output_size), dtype=np.float) - 1.0,
                    size_target=np.array((scale, scale), dtype=np.float))
                mask[i] = cv2.warpAffine(
                    (mask[i] * 255).astype(np.uint8),
                    trans, (int(_output_size), int(_output_size)),
                    flags=cv2.INTER_LINEAR) / 255
                mask[i] = (mask[i] > 0.5).astype(np.float32)
                joints[i][:, :,
                          0:2] = affine_joints(joints[i][:, :, 0:2].copy(),
                                               trans)
                if results['ann_info']['scale_aware_sigma']:
                    joints[i][:, :, 3] = joints[i][:, :, 3] / aug_scale
            mat_input = get_warpmatrix(
                theta=aug_rot,
                size_input=center * 2.0,
                size_dst=np.array(
                    (self.input_size, self.input_size), dtype=np.float) - 1.0,
                size_target=np.array((scale, scale), dtype=np.float))
            image = cv2.warpAffine(
                image.copy(),
                mat_input, (int(self.input_size), int(self.input_size)),
                flags=cv2.INTER_LINEAR)
        else:
            for i, _output_size in enumerate(self.output_size):
                mat_output = self._get_affine_matrix(
                    center, scale, (_output_size, _output_size), aug_rot)[:2]
                mask[i] = cv2.warpAffine(
                    (mask[i] * 255).astype(np.uint8), mat_output,
                    (_output_size, _output_size)) / 255
                mask[i] = (mask[i] > 0.5).astype(np.float32)

                joints[i][:, :, 0:2] = affine_joints(joints[i][:, :, 0:2],
                                                     mat_output)
                if results['ann_info']['scale_aware_sigma']:
                    joints[i][:, :, 3] = joints[i][:, :, 3] / aug_scale
            mat_input = self._get_affine_matrix(
                center, scale, (self.input_size, self.input_size), aug_rot)[:2]
            image = cv2.warpAffine(image, mat_input,
                                   (self.input_size, self.input_size))

        results['img'], results['mask'], results[
            'joints'] = image, mask, joints

        return results


@PIPELINES.register_module()
class BottomUpGenerateTarget:
    """Generate multi-scale heatmap target for bottom-up.

    Args:
        sigma (int): Sigma of heatmap Gaussian
        max_num_people (int): Maximum number of people in an image
    """

    def __init__(self, sigma, max_num_people, use_udp=False):
        self.sigma = sigma
        self.max_num_people = max_num_people
        self.use_udp = use_udp

    def _generate(self, num_joints, heatmap_size):
        """Get heatmap generator and joint encoder."""
        heatmap_generator = [
            HeatmapGenerator(output_size, num_joints, self.sigma, self.use_udp)
            for output_size in heatmap_size
        ]
        joints_encoder = [
            JointsEncoder(self.max_num_people, num_joints, output_size, True)
            for output_size in heatmap_size
        ]
        return heatmap_generator, joints_encoder

    def __call__(self, results):
        """Generate multi-scale heatmap target for bottom-up."""
        heatmap_generator, joints_encoder = \
            self._generate(results['ann_info']['num_joints'],
                           results['ann_info']['heatmap_size'])
        target_list = list()
        img, mask_list, joints_list = results['img'], results['mask'], results[
            'joints']

        for scale_id in range(results['ann_info']['num_scales']):
            target_t = heatmap_generator[scale_id](joints_list[scale_id])
            joints_t = joints_encoder[scale_id](joints_list[scale_id])

            target_list.append(target_t.astype(np.float32))
            mask_list[scale_id] = mask_list[scale_id].astype(np.float32)
            joints_list[scale_id] = joints_t.astype(np.int32)

        results['img'], results['masks'], results[
            'joints'] = img, mask_list, joints_list
        results['targets'] = target_list

        return results


@PIPELINES.register_module()
class BottomUpGetImgSize:
    """Get multi-scale image sizes for bottom-up, including base_size and
    test_scale_factor. Keep the ratio and the image is resized to
    `results['ann_info']['image_size']×current_scale`.

    Args:
        test_scale_factor (List[float]): Multi scale
        current_scale (int): default 1
    """

    def __init__(self, test_scale_factor, current_scale=1, use_udp=False):
        self.test_scale_factor = test_scale_factor
        self.min_scale = min(test_scale_factor)
        self.current_scale = current_scale
        self.use_udp = use_udp

    def __call__(self, results):
        """Get multi-scale image sizes for bottom-up."""
        input_size = results['ann_info']['image_size']
        img = results['img']

        h, w, _ = img.shape

        # calculate the size for min_scale
        min_input_size = _ceil_to_multiples_of(self.min_scale * input_size, 64)
        if w < h:
            w_resized = int(min_input_size * self.current_scale /
                            self.min_scale)
            h_resized = int(
                _ceil_to_multiples_of(min_input_size / w * h, 64) *
                self.current_scale / self.min_scale)
            if self.use_udp:
                scale_w = w - 1.0
                scale_h = (h_resized - 1.0) / (w_resized - 1.0) * (w - 1.0)
            else:
                scale_w = w / 200.0
                scale_h = h_resized / w_resized * w / 200.0
        else:
            h_resized = int(min_input_size * self.current_scale /
                            self.min_scale)
            w_resized = int(
                _ceil_to_multiples_of(min_input_size / h * w, 64) *
                self.current_scale / self.min_scale)
            if self.use_udp:
                scale_h = h - 1.0
                scale_w = (w_resized - 1.0) / (h_resized - 1.0) * (h - 1.0)
            else:
                scale_h = h / 200.0
                scale_w = w_resized / h_resized * h / 200.0
        if self.use_udp:
            center = (scale_w / 2.0, scale_h / 2.0)
        else:
            center = np.array([round(w / 2.0), round(h / 2.0)])
        results['ann_info']['test_scale_factor'] = self.test_scale_factor
        results['ann_info']['base_size'] = (w_resized, h_resized)
        results['ann_info']['center'] = center
        results['ann_info']['scale'] = np.array([scale_w, scale_h])

        return results


@PIPELINES.register_module()
class BottomUpResizeAlign:
    """Resize multi-scale size and align transform for bottom-up.

    Args:
        transforms (List): ToTensor & Normalize
    """

    def __init__(self, transforms, use_udp=False):
        self.transforms = Compose(transforms)
        if use_udp:
            self._resize_align_multi_scale = _resize_align_multi_scale_udp
        else:
            self._resize_align_multi_scale = _resize_align_multi_scale

    def __call__(self, results):
        """Resize multi-scale size and align transform for bottom-up."""
        input_size = results['ann_info']['image_size']
        test_scale_factor = results['ann_info']['test_scale_factor']
        aug_data = []

        for _, s in enumerate(sorted(test_scale_factor, reverse=True)):
            _results = results.copy()
            image_resized, _, _ = self._resize_align_multi_scale(
                _results['img'], input_size, s, min(test_scale_factor))
            _results['img'] = image_resized
            _results = self.transforms(_results)
            transformed_img = _results['img'].unsqueeze(0)
            aug_data.append(transformed_img)

        results['ann_info']['aug_data'] = aug_data

        return results<|MERGE_RESOLUTION|>--- conflicted
+++ resolved
@@ -131,7 +131,6 @@
     return image_resized, center, scale
 
 
-<<<<<<< HEAD
 def _resize_align_multi_scale_udp(image, input_size, current_scale, min_scale):
     """Resize the images for multi-scale training.
 
@@ -165,8 +164,6 @@
     return image_resized, center, scale
 
 
-=======
->>>>>>> a82dd486
 class HeatmapGenerator:
     """Generate heatmaps for bottom-up models.
 
