--- conflicted
+++ resolved
@@ -248,10 +248,6 @@
 
         target_weight = np.zeros((num_joints, 1), dtype=np.float32)
         target = np.zeros((num_joints, H, W), dtype=np.float32)
-<<<<<<< HEAD
-=======
-
->>>>>>> cc826e08
         # 3-sigma rule
         tmp_size = sigma * 3
 
@@ -342,10 +338,7 @@
 
             if target_weight[i] < 1:
                 continue
-<<<<<<< HEAD
-=======
-
->>>>>>> cc826e08
+
             target_y = int(joints_3d[i, 1] * H / image_size[1])
             target_x = int(joints_3d[i, 0] * W / image_size[0])
 
