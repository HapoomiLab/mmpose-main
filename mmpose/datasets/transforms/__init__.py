--- conflicted
+++ resolved
@@ -21,9 +21,6 @@
     'BottomupGetHeatmapMask', 'BottomupRandomAffine', 'BottomupResize',
     'GenerateTarget', 'KeypointConverter', 'RandomFlipAroundRoot',
     'FilterAnnotations', 'YOLOXHSVRandomAug', 'YOLOXMixUp', 'Mosaic',
-<<<<<<< HEAD
+    'BottomupRandomCrop', 'BottomupRandomChoiceResize',
     'HandRandomFlip'
-=======
-    'BottomupRandomCrop', 'BottomupRandomChoiceResize'
->>>>>>> 8c34ddca
 ]