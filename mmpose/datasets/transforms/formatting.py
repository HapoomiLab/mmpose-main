--- conflicted
+++ resolved
@@ -104,39 +104,6 @@
 
     # items in `instance_mapping_table` will be directly packed into
     # PoseDataSample.gt_instances without converting to Tensor
-<<<<<<< HEAD
-    instance_mapping_table = {
-        'bbox': 'bboxes',
-        'head_size': 'head_size',
-        'bbox_center': 'bbox_centers',
-        'bbox_scale': 'bbox_scales',
-        'bbox_score': 'bbox_scores',
-        'keypoints': 'keypoints',
-        'keypoints_visible': 'keypoints_visible',
-        'lifting_target': 'lifting_target',
-        'lifting_target_visible': 'lifting_target_visible',
-        'keypoints_cam': 'keypoints_cam',
-    }
-
-    # items in `label_mapping_table` will be packed into
-    # PoseDataSample.gt_instance_labels and converted to Tensor. These items
-    # will be used for computing losses
-    label_mapping_table = {
-        'keypoint_labels': 'keypoint_labels',
-        'lifting_target_label': 'lifting_target_label',
-        'lifting_target_weights': 'lifting_target_weights',
-        'trajectory_weights': 'trajectory_weights',
-        'keypoint_x_labels': 'keypoint_x_labels',
-        'keypoint_y_labels': 'keypoint_y_labels',
-        'keypoint_weights': 'keypoint_weights',
-        'instance_coords': 'instance_coords',
-        'keypoints_visible_weights': 'keypoints_visible_weights',
-        'root_depth_weight': 'root_depth_weight',
-        'type_weight': 'type_weight',
-        'root_depth': 'root_depth',
-        'type': 'type'
-    }
-=======
     instance_mapping_table = dict(
         bbox='bboxes',
         bbox_score='bbox_scores',
@@ -147,7 +114,6 @@
         # previous version, this key is preserved here.
         bbox_scale='bbox_scales',
     )
->>>>>>> 0750eae4
 
     # items in `field_mapping_table` will be packed into
     # PoseDataSample.gt_fields and converted to Tensor. These items will be
