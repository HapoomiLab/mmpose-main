# Copyright (c) OpenMMLab. All rights reserved.
import os
import warnings
from typing import Dict, List, Optional, Sequence, Tuple, Union

import mmcv
import numpy as np
import torch
from mmengine.config import Config, ConfigDict
from mmengine.infer.infer import ModelType
from mmengine.model import revert_sync_batchnorm
from mmengine.registry import init_default_scope
from mmengine.structures import InstanceData
from rich.progress import track

from mmpose.evaluation.functional import nms
from mmpose.registry import DATASETS, INFERENCERS
from mmpose.structures import merge_data_samples
from .base_mmpose_inferencer import BaseMMPoseInferencer
from .utils import default_det_models

try:
    from mmdet.apis.det_inferencer import DetInferencer
    has_mmdet = True
except (ImportError, ModuleNotFoundError):
    has_mmdet = False

InstanceList = List[InstanceData]
InputType = Union[str, np.ndarray]
InputsType = Union[InputType, Sequence[InputType]]
PredType = Union[InstanceData, InstanceList]
ImgType = Union[np.ndarray, Sequence[np.ndarray]]
ConfigType = Union[Config, ConfigDict]
ResType = Union[Dict, List[Dict], InstanceData, List[InstanceData]]


@INFERENCERS.register_module(name='pose-estimation')
@INFERENCERS.register_module()
class Pose2DInferencer(BaseMMPoseInferencer):
    """The inferencer for 2D pose estimation.

    Args:
        model (str, optional): Pretrained 2D pose estimation algorithm.
            It's the path to the config file or the model name defined in
            metafile. For example, it could be:

            - model alias, e.g. ``'body'``,
            - config name, e.g. ``'simcc_res50_8xb64-210e_coco-256x192'``,
            - config path

            Defaults to ``None``.
        weights (str, optional): Path to the checkpoint. If it is not
            specified and "model" is a model name of metafile, the weights
            will be loaded from metafile. Defaults to None.
        device (str, optional): Device to run inference. If None, the
            available device will be automatically used. Defaults to None.
        scope (str, optional): The scope of the model. Defaults to "mmpose".
        det_model(str, optional): Config path or alias of detection model.
            Defaults to None.
        det_weights(str, optional): Path to the checkpoints of detection
            model. Defaults to None.
        det_cat_ids(int or list[int], optional): Category id for
            detection model. Defaults to None.
    """

    preprocess_kwargs: set = {'bbox_thr', 'nms_thr'}
    forward_kwargs: set = set()
    visualize_kwargs: set = {
        'return_vis',
        'show',
        'wait_time',
        'draw_bbox',
        'radius',
        'thickness',
        'kpt_thr',
        'vis_out_dir',
    }
    postprocess_kwargs: set = {'pred_out_dir'}

    def __init__(self,
                 model: Union[ModelType, str],
                 weights: Optional[str] = None,
                 device: Optional[str] = None,
                 scope: Optional[str] = 'mmpose',
                 det_model: Optional[Union[ModelType, str]] = None,
                 det_weights: Optional[str] = None,
                 det_cat_ids: Optional[Union[int, Tuple]] = None) -> None:

        init_default_scope(scope)
        super().__init__(
            model=model, weights=weights, device=device, scope=scope)
        self.model = revert_sync_batchnorm(self.model)

        # assign dataset metainfo to self.visualizer
        self.visualizer.set_dataset_meta(self.model.dataset_meta)

        # initialize detector for top-down models
        if self.cfg.data_mode == 'topdown':
            det_scope = 'mmdet'
            if det_model is None:
                det_model = DATASETS.get(
                    self.cfg.dataset_type).__module__.split(
                        'datasets.')[-1].split('.')[0].lower()
                det_info = default_det_models[det_model]
                det_model, det_weights, det_cat_ids = det_info[
                    'model'], det_info['weights'], det_info['cat_ids']
            elif os.path.exists(det_model):
                det_cfg = Config.fromfile(det_model)
                det_scope = det_cfg.default_scope

            if has_mmdet:
                self.detector = DetInferencer(
                    det_model, det_weights, device=device, scope=det_scope)
<<<<<<< HEAD
=======
                self.detector.model = revert_sync_batchnorm(
                    self.detector.model)
>>>>>>> 70fdd30e
            else:
                raise RuntimeError(
                    'MMDetection (v3.0.0rc6 or above) is required to '
                    'build inferencers for top-down pose estimation models.')

            if isinstance(det_cat_ids, (tuple, list)):
                self.det_cat_ids = det_cat_ids
            else:
                self.det_cat_ids = (det_cat_ids, )

        self._video_input = False

    def preprocess_single(self,
                          input: InputType,
                          index: int,
                          bbox_thr: float = 0.3,
                          nms_thr: float = 0.3):
        """Process a single input into a model-feedable format.

        Args:
            input (InputType): Input given by user.
            index (int): index of the input
            bbox_thr (float): threshold for bounding box detection.
                Defaults to 0.3.
            nms_thr (float): IoU threshold for bounding box NMS.
                Defaults to 0.3.

        Yields:
            Any: Data processed by the ``pipeline`` and ``collate_fn``.
        """

        if isinstance(input, str):
            data_info = dict(img_path=input)
        else:
            data_info = dict(img=input, img_path=f'{index}.jpg'.rjust(10, '0'))
        data_info.update(self.model.dataset_meta)

        if self.cfg.data_mode == 'topdown':
            det_results = self.detector(
                input, return_datasample=True)['predictions']
            pred_instance = det_results[0].pred_instances.cpu().numpy()
            bboxes = np.concatenate(
                (pred_instance.bboxes, pred_instance.scores[:, None]), axis=1)

            label_mask = np.zeros(len(bboxes), dtype=np.uint8)
            for cat_id in self.det_cat_ids:
                label_mask = np.logical_or(label_mask,
                                           pred_instance.labels == cat_id)

            bboxes = bboxes[np.logical_and(label_mask,
                                           pred_instance.scores > bbox_thr)]
            bboxes = bboxes[nms(bboxes, nms_thr)]

            data_infos = []
            if len(bboxes) > 0:
                for bbox in bboxes:
                    inst = data_info.copy()
                    inst['bbox'] = bbox[None, :4]
                    inst['bbox_score'] = bbox[4:5]
                    data_infos.append(self.pipeline(inst))
            else:
                inst = data_info.copy()

                # get bbox from the image size
                if isinstance(input, str):
                    input = mmcv.imread(input)
                h, w = input.shape[:2]

                inst['bbox'] = np.array([[0, 0, w, h]], dtype=np.float32)
                inst['bbox_score'] = np.ones(1, dtype=np.float32)
                data_infos.append(self.pipeline(inst))

        else:  # bottom-up
            data_infos = [self.pipeline(data_info)]

        return data_infos

    @torch.no_grad()
    def forward(self, inputs: Union[dict, tuple], bbox_thr=-1):
        data_samples = super().forward(inputs)
        if self.cfg.data_mode == 'topdown':
            data_samples = [merge_data_samples(data_samples)]
        if bbox_thr > 0:
            for ds in data_samples:
                if 'bbox_scores' in ds.pred_instances:
                    ds.pred_instances = ds.pred_instances[
                        ds.pred_instances.bbox_scores > bbox_thr]
        return data_samples

    def __call__(
        self,
        inputs: InputsType,
        return_datasample: bool = False,
        batch_size: int = 1,
        out_dir: Optional[str] = None,
        **kwargs,
    ) -> dict:
        """Call the inferencer.

        Args:
            inputs (InputsType): Inputs for the inferencer.
            return_datasample (bool): Whether to return results as
                :obj:`BaseDataElement`. Defaults to False.
            batch_size (int): Batch size. Defaults to 1.
            out_dir (str, optional): directory to save visualization
                results and predictions. Will be overoden if vis_out_dir or
                pred_out_dir are given. Defaults to None
            **kwargs: Key words arguments passed to :meth:`preprocess`,
                :meth:`forward`, :meth:`visualize` and :meth:`postprocess`.
                Each key in kwargs should be in the corresponding set of
                ``preprocess_kwargs``, ``forward_kwargs``,
                ``visualize_kwargs`` and ``postprocess_kwargs``.

        Returns:
            dict: Inference and visualization results.
        """
        if out_dir is not None:
            if 'vis_out_dir' not in kwargs:
                kwargs['vis_out_dir'] = f'{out_dir}/visualizations'
            if 'pred_out_dir' not in kwargs:
                kwargs['pred_out_dir'] = f'{out_dir}/predictions'

        (
            preprocess_kwargs,
            forward_kwargs,
            visualize_kwargs,
            postprocess_kwargs,
        ) = self._dispatch_kwargs(**kwargs)

        # preprocessing
        if isinstance(inputs, str) and inputs.startswith('webcam'):
            inputs = self._get_webcam_inputs(inputs)
            batch_size = 1
            if not visualize_kwargs.get('show', False):
                warnings.warn('The display mode is closed when using webcam '
                              'input. It will be turned on automatically.')
            visualize_kwargs['show'] = True
        else:
            inputs = self._inputs_to_list(inputs)

        forward_kwargs['bbox_thr'] = preprocess_kwargs.get('bbox_thr', -1)
        inputs = self.preprocess(
            inputs, batch_size=batch_size, **preprocess_kwargs)

        preds = []
        if not hasattr(self, 'detector'):
            inputs = track(inputs, description='Inference')

        for proc_inputs, ori_inputs in inputs:
            preds = self.forward(proc_inputs, **forward_kwargs)

            visualization = self.visualize(ori_inputs, preds,
                                           **visualize_kwargs)
            results = self.postprocess(preds, visualization, return_datasample,
                                       **postprocess_kwargs)
            yield results

        # merge visualization and prediction results
        if self._video_input:
            self._merge_outputs(**visualize_kwargs, **postprocess_kwargs)<|MERGE_RESOLUTION|>--- conflicted
+++ resolved
@@ -111,11 +111,8 @@
             if has_mmdet:
                 self.detector = DetInferencer(
                     det_model, det_weights, device=device, scope=det_scope)
-<<<<<<< HEAD
-=======
                 self.detector.model = revert_sync_batchnorm(
                     self.detector.model)
->>>>>>> 70fdd30e
             else:
                 raise RuntimeError(
                     'MMDetection (v3.0.0rc6 or above) is required to '
