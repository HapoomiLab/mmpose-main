# Copyright (c) OpenMMLab. All rights reserved.
from itertools import zip_longest
from typing import Optional

from torch import Tensor

from mmpose.registry import MODELS
from mmpose.utils.typing import (ConfigType, InstanceList, OptConfigType,
                                 OptMultiConfig, PixelDataList, SampleList)
from .base import BasePoseEstimator


@MODELS.register_module()
class TopdownPoseEstimator(BasePoseEstimator):
    """Base class for top-down pose estimators.

    Args:
        backbone (dict): The backbone config
        neck (dict, optional): The neck config. Defaults to ``None``
        head (dict, optional): The head config. Defaults to ``None``
        train_cfg (dict, optional): The runtime config for training process.
            Defaults to ``None``
        test_cfg (dict, optional): The runtime config for testing process.
            Defaults to ``None``
        data_preprocessor (dict, optional): The data preprocessing config to
            build the instance of :class:`BaseDataPreprocessor`. Defaults to
            ``None``
        init_cfg (dict, optional): The config to control the initialization.
            Defaults to ``None``
        metainfo (dict): Meta information for dataset, such as keypoints
            definition and properties. If set, the metainfo of the input data
            batch will be overridden. For more details, please refer to
            https://mmpose.readthedocs.io/en/latest/user_guides/
            prepare_datasets.html#create-a-custom-dataset-info-
            config-file-for-the-dataset. Defaults to ``None``
    """

    def __init__(self,
                 backbone: ConfigType,
                 neck: OptConfigType = None,
                 head: OptConfigType = None,
                 train_cfg: OptConfigType = None,
                 test_cfg: OptConfigType = None,
                 data_preprocessor: OptConfigType = None,
                 init_cfg: OptMultiConfig = None,
                 metainfo: Optional[dict] = None):
        super().__init__(
            backbone=backbone,
            neck=neck,
            head=head,
            train_cfg=train_cfg,
            test_cfg=test_cfg,
            data_preprocessor=data_preprocessor,
            init_cfg=init_cfg,
            metainfo=metainfo)

    def loss(self, inputs: Tensor, data_samples: SampleList) -> dict:
        """Calculate losses from a batch of inputs and data samples.

        Args:
            inputs (Tensor): Inputs with shape (N, C, H, W).
            data_samples (List[:obj:`PoseDataSample`]): The batch
                data samples.

        Returns:
            dict: A dictionary of losses.
        """
        feats = self.extract_feat(inputs)

        losses = dict()

        if self.with_head:
            losses.update(
                self.head.loss(feats, data_samples, train_cfg=self.train_cfg))

        return losses

    def predict(self, inputs: Tensor, data_samples: SampleList) -> SampleList:
        """Predict results from a batch of inputs and data samples with post-
        processing.

        Args:
            inputs (Tensor): Inputs with shape (N, C, H, W)
            data_samples (List[:obj:`PoseDataSample`]): The batch
                data samples

        Returns:
            list[:obj:`PoseDataSample`]: The pose estimation results of the
            input images. The return value is `PoseDataSample` instances with
            ``pred_instances`` and ``pred_fields``(optional) field , and
            ``pred_instances`` usually contains the following keys:

                - keypoints (Tensor): predicted keypoint coordinates in shape
                    (num_instances, K, D) where K is the keypoint number and D
                    is the keypoint dimension
                - keypoint_scores (Tensor): predicted keypoint scores in shape
                    (num_instances, K)
        """
        assert self.with_head, (
            'The model must have head to perform prediction.')

        if self.test_cfg.get('flip_test', False):
            _feats = self.extract_feat(inputs)
            _feats_flip = self.extract_feat(inputs.flip(-1))
            feats = [_feats, _feats_flip]
        else:
            feats = self.extract_feat(inputs)

        preds = self.head.predict(feats, data_samples, test_cfg=self.test_cfg)

        if isinstance(preds, tuple):
            batch_pred_instances, batch_pred_fields = preds
        else:
            batch_pred_instances = preds
            batch_pred_fields = None

        results = self.add_pred_to_datasample(batch_pred_instances,
                                              batch_pred_fields, data_samples)

        return results

    def add_pred_to_datasample(self, batch_pred_instances: InstanceList,
                               batch_pred_fields: Optional[PixelDataList],
                               batch_data_samples: SampleList) -> SampleList:
        """Add predictions into data samples.

        Args:
            batch_pred_instances (List[InstanceData]): The predicted instances
                of the input data batch
            batch_pred_fields (List[PixelData], optional): The predicted
                fields (e.g. heatmaps) of the input batch
            batch_data_samples (List[PoseDataSample]): The input data batch

        Returns:
            List[PoseDataSample]: A list of data samples where the predictions
            are stored in the ``pred_instances`` field of each data sample.
        """
        assert len(batch_pred_instances) == len(batch_data_samples)
        if batch_pred_fields is None:
            batch_pred_fields = []
        output_keypoint_indices = self.test_cfg.get('output_keypoint_indices',
                                                    None)

        for pred_instances, pred_fields, data_sample in zip_longest(
                batch_pred_instances, batch_pred_fields, batch_data_samples):

            gt_instances = data_sample.gt_instances

            # convert keypoint coordinates from input space to image space
            input_center = data_sample.metainfo['input_center']
            input_scale = data_sample.metainfo['input_scale']
            input_size = data_sample.metainfo['input_size']

<<<<<<< HEAD
            pred_instances.keypoints[..., :2] = \
                pred_instances.keypoints[..., :2] / input_size * bbox_scales \
                + bbox_centers - 0.5 * bbox_scales
=======
            pred_instances.keypoints = pred_instances.keypoints / input_size \
                * input_scale + input_center - 0.5 * input_scale
>>>>>>> 0750eae4
            if 'keypoints_visible' not in pred_instances:
                pred_instances.keypoints_visible = \
                    pred_instances.keypoint_scores

            if output_keypoint_indices is not None:
                # select output keypoints with given indices
                num_keypoints = pred_instances.keypoints.shape[1]
                for key, value in pred_instances.all_items():
                    if key.startswith('keypoint'):
                        pred_instances.set_field(
                            value[:, output_keypoint_indices], key)

            # add bbox information into pred_instances
            pred_instances.bboxes = gt_instances.bboxes
            pred_instances.bbox_scores = gt_instances.bbox_scores

            data_sample.pred_instances = pred_instances

            if pred_fields is not None:
                if output_keypoint_indices is not None:
                    # select output heatmap channels with keypoint indices
                    # when the number of heatmap channel matches num_keypoints
                    for key, value in pred_fields.all_items():
                        if value.shape[0] != num_keypoints:
                            continue
                        pred_fields.set_field(value[output_keypoint_indices],
                                              key)
                data_sample.pred_fields = pred_fields
        return batch_data_samples<|MERGE_RESOLUTION|>--- conflicted
+++ resolved
@@ -151,14 +151,9 @@
             input_scale = data_sample.metainfo['input_scale']
             input_size = data_sample.metainfo['input_size']
 
-<<<<<<< HEAD
             pred_instances.keypoints[..., :2] = \
                 pred_instances.keypoints[..., :2] / input_size * bbox_scales \
                 + bbox_centers - 0.5 * bbox_scales
-=======
-            pred_instances.keypoints = pred_instances.keypoints / input_size \
-                * input_scale + input_center - 0.5 * input_scale
->>>>>>> 0750eae4
             if 'keypoints_visible' not in pred_instances:
                 pred_instances.keypoints_visible = \
                     pred_instances.keypoint_scores
