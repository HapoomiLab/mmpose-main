--- conflicted
+++ resolved
@@ -7,28 +7,18 @@
                            KeypointOHKMMSELoss)
 from .logit_dis_loss import KDLoss
 from .loss_wrappers import CombinedLoss, MultipleLossWrapper
-<<<<<<< HEAD
-from .regression_loss import (BoneLoss, L1Loss, MPJPELoss, MSELoss,
-                              ReductedWingLoss, RLELoss, SemiSupervisionLoss,
-                              SmoothL1Loss, SoftWeightSmoothL1Loss,
-                              SoftWingLoss, STARLoss, WingLoss)
-=======
 from .regression_loss import (BoneLoss, L1Loss, MPJPELoss,
                               MPJPEVelocityJointLoss, MSELoss, OKSLoss,
                               RLELoss, SemiSupervisionLoss, SmoothL1Loss,
-                              SoftWeightSmoothL1Loss, SoftWingLoss, WingLoss)
->>>>>>> d7463cac
+                              SoftWeightSmoothL1Loss, SoftWingLoss, WingLoss,
+                              STARLoss, ReductedWingLoss)
 
 __all__ = [
     'KeypointMSELoss', 'KeypointOHKMMSELoss', 'SmoothL1Loss', 'WingLoss',
     'MPJPELoss', 'MSELoss', 'L1Loss', 'BCELoss', 'BoneLoss',
     'SemiSupervisionLoss', 'SoftWingLoss', 'AdaptiveWingLoss', 'RLELoss',
     'KLDiscretLoss', 'MultipleLossWrapper', 'JSDiscretLoss', 'CombinedLoss',
-<<<<<<< HEAD
-    'AssociativeEmbeddingLoss', 'SoftWeightSmoothL1Loss', 'ReductedWingLoss',
-    'STARLoss'
-=======
     'AssociativeEmbeddingLoss', 'SoftWeightSmoothL1Loss',
-    'MPJPEVelocityJointLoss', 'FeaLoss', 'KDLoss', 'OKSLoss', 'IoULoss'
->>>>>>> d7463cac
+    'MPJPEVelocityJointLoss', 'FeaLoss', 'KDLoss', 'OKSLoss', 'IoULoss', 
+    'ReductedWingLoss', 'STARLoss'
 ]