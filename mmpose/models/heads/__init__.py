# Copyright (c) OpenMMLab. All rights reserved.
from .ae_higher_resolution_head import AEHigherResolutionHead
from .ae_multi_stage_head import AEMultiStageHead
from .ae_simple_head import AESimpleHead
from .deconv_head import DeconvHead
from .deeppose_regression_head import DeepposeRegressionHead
from .hmr_head import HMRMeshHead
from .interhand_3d_head import Interhand3DHead
from .temporal_regression_head import TemporalRegressionHead
from .topdown_heatmap_base_head import TopdownHeatmapBaseHead
from .topdown_heatmap_multi_stage_head import (TopdownHeatmapMSMUHead,
                                               TopdownHeatmapMultiStageHead)
from .topdown_heatmap_simple_head import TopdownHeatmapSimpleHead
from .vipnas_heatmap_simple_head import ViPNASHeatmapSimpleHead

__all__ = [
    'TopdownHeatmapSimpleHead', 'TopdownHeatmapMultiStageHead',
    'TopdownHeatmapMSMUHead', 'TopdownHeatmapBaseHead',
<<<<<<< HEAD
    'AEHigherResolutionHead', 'AESimpleHead', 'DeepposeRegressionHead',
    'TemporalRegressionHead', 'Interhand3DHead', 'HMRMeshHead',
    'ViPNASHeatmapSimpleHead'
=======
    'AEHigherResolutionHead', 'AESimpleHead', 'AEMultiStageHead',
    'DeepposeRegressionHead', 'TemporalRegressionHead', 'Interhand3DHead',
    'HMRMeshHead', 'DeconvHead'
>>>>>>> 64fcd355
]<|MERGE_RESOLUTION|>--- conflicted
+++ resolved
@@ -16,13 +16,7 @@
 __all__ = [
     'TopdownHeatmapSimpleHead', 'TopdownHeatmapMultiStageHead',
     'TopdownHeatmapMSMUHead', 'TopdownHeatmapBaseHead',
-<<<<<<< HEAD
-    'AEHigherResolutionHead', 'AESimpleHead', 'DeepposeRegressionHead',
-    'TemporalRegressionHead', 'Interhand3DHead', 'HMRMeshHead',
-    'ViPNASHeatmapSimpleHead'
-=======
     'AEHigherResolutionHead', 'AESimpleHead', 'AEMultiStageHead',
     'DeepposeRegressionHead', 'TemporalRegressionHead', 'Interhand3DHead',
     'HMRMeshHead', 'DeconvHead'
->>>>>>> 64fcd355
 ]