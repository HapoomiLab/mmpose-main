--- conflicted
+++ resolved
@@ -1,12 +1,4 @@
-<<<<<<< HEAD
 # Copyright (c) OpenMMLab. All rights reserved.
-import torch.nn as nn
-from mmcv.cnn import (build_conv_layer, build_upsample_layer, constant_init,
-                      normal_init)
-
-from mmpose.models.builder import build_loss
-=======
->>>>>>> 64fcd355
 from ..builder import HEADS
 from .deconv_head import DeconvHead
 
