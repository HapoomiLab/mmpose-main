--- conflicted
+++ resolved
@@ -23,15 +23,8 @@
 from .vipnas_resnet import ViPNAS_ResNet
 
 __all__ = [
-<<<<<<< HEAD
-    'AlexNet', 'HourglassNet', 'HRNet', 'MobileNetV2', 'MobileNetV3', 'RegNet',
-    'ResNet', 'ResNetV1d', 'ResNeXt', 'SCNet', 'SEResNet', 'SEResNeXt',
-    'ShuffleNetV1', 'ShuffleNetV2', 'CPM', 'RSN', 'MSPN', 'ResNeSt', 'VGG',
-    'TCN', 'ViPNAS_ResNet', 'LiteHRNet'
-=======
     'AlexNet', 'HourglassNet', 'HourglassAENet', 'HRNet', 'MobileNetV2',
     'MobileNetV3', 'RegNet', 'ResNet', 'ResNetV1d', 'ResNeXt', 'SCNet',
     'SEResNet', 'SEResNeXt', 'ShuffleNetV1', 'ShuffleNetV2', 'CPM', 'RSN',
-    'MSPN', 'ResNeSt', 'VGG', 'TCN'
->>>>>>> 64fcd355
+    'MSPN', 'ResNeSt', 'VGG', 'TCN', 'ViPNAS_ResNet', 'LiteHRNet'
 ]