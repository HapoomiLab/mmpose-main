--- conflicted
+++ resolved
@@ -100,11 +100,9 @@
     dataset = pose_model.cfg.data['test']['type']
 
     cap = cv2.VideoCapture(args.video_path)
-<<<<<<< HEAD
     fps = None
-=======
+
     assert cap.isOpened(), f'Faild to load video file {args.video_path}'
->>>>>>> a63b1486
 
     if args.out_video_root == '':
         save_out_video = False
