# MMPose for AIGC (AI Generated Content)

<div align=center>
<img src="https://user-images.githubusercontent.com/13503330/222403836-c65ba905-4bdd-4a44-834c-ff8d5959649d.png" width=1000 />
</div>

简体中文 | [English](./README.md)

本项目将支持使用 MMPose 来生成骨架图片，用于姿态引导的 AI 图像生成。

当前已支持：

- [T2I Adapter](https://huggingface.co/spaces/Adapter/T2I-Adapter)

欢迎分享更多姿态引导的 AIGC 项目给我们！

## 快速上手

### 生成 Openpose 风格的骨架图片

#### Step 1: 准备

运行以下命令准备项目：

```shell
# install mmpose mmdet
pip install openmim
<<<<<<< HEAD
git clone -b 1.x https://github.com/open-mmlab/mmpose.git
=======
git clone https://github.com/open-mmlab/mmpose.git
>>>>>>> 70fdd30e
cd mmpose
mim install -e .
mim install "mmdet>=3.0.0rc6"

# download models
bash download_models.sh
```

#### Step 2: 生成骨架图片

运行以下命令生成骨架图片：

```shell
bash mmpose_openpose.sh ../../tests/data/coco/000000000785.jpg
```

输入图片与生成骨架图片如下:

<div align=center>
<img src="https://user-images.githubusercontent.com/13503330/226527894-f9d98e75-fc6c-49e5-ba39-d6277b03697a.jpg" width=450 /><img src='https://user-images.githubusercontent.com/13503330/226527555-58a86ee6-a886-4986-b1c3-b3841b112995.png' width=450/>
</div>

### 生成 MMPose 风格的骨架图片

#### Step 1: 准备

**环境要求：**

- GCC >= 7.5
- cmake >= 3.14

运行以下命令安装项目：

```shell
bash install_posetracker_linux.sh
```

最终的文件结构如下：

```shell
|----mmdeploy-1.0.0rc3-linux-x86_64-onnxruntime1.8.1
|    |----sdk
|    |----rtmpose-ort
|    |    |----rtmdet-nano
|    |    |----rtmpose-m
|    |    |----000000147979.jpg
|    |    |----t2i-adapter_skeleton.txt
```

#### Step 2: 生成姿态骨架图片

运行以下命令生成姿态骨架图片：

```shell
# 生成骨架图片
bash mmpose_style_skeleton.sh \
    mmdeploy-1.0.0rc3-linux-x86_64-onnxruntime1.8.1/rtmpose-ort/000000147979.jpg
```

更多详细信息可以查看 [RTMPose](../rtmpose/README_CN.md)。

输入图片与生成骨架图片如下:

<div align=center>
<img src="https://user-images.githubusercontent.com/13503330/222318807-a0a2a87a-cfc4-46cc-b647-e8f8bc44cfe3.jpg" width=450 /><img src='https://user-images.githubusercontent.com/13503330/222318943-6dba5f52-158a-427a-8222-03628addc051.jpg' width=450/>
</div>

### 使用 T2I-Adapter

T2I- Adapter 在线试玩请点击 [这里](https://huggingface.co/spaces/Adapter/T2I-Adapter)

[![Huggingface Gradio](https://img.shields.io/static/v1?label=Demo&message=Huggingface%20Gradio&color=orange)](https://huggingface.co/spaces/ChongMou/T2I-Adapter)

<div align=center>
<img src="https://user-images.githubusercontent.com/13503330/226528354-aac50e26-9188-4b81-9692-274415ee5a87.png" width=900 />
</div>

## 结果展示

<div align=center>
<img src="https://user-images.githubusercontent.com/13503330/226529427-4a34f168-caa2-446b-8aa9-2a60c4082921.png" width=900 />
</div><|MERGE_RESOLUTION|>--- conflicted
+++ resolved
@@ -25,11 +25,7 @@
 ```shell
 # install mmpose mmdet
 pip install openmim
-<<<<<<< HEAD
-git clone -b 1.x https://github.com/open-mmlab/mmpose.git
-=======
 git clone https://github.com/open-mmlab/mmpose.git
->>>>>>> 70fdd30e
 cd mmpose
 mim install -e .
 mim install "mmdet>=3.0.0rc6"
