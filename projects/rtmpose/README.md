<div align="center">
  <img width="100%" src="https://user-images.githubusercontent.com/15977946/225229448-36ff568d-a723-4248-bb19-2df4044ff8e8.png"/>
</div>

# RTMPose: Real-Time Multi-Person Pose Estimation toolkit based on MMPose

> [RTMPose: Real-Time Multi-Person Pose Estimation based on MMPose](https://arxiv.org/abs/2303.07399)

<div align="center">

[![PWC](https://img.shields.io/endpoint.svg?url=https://paperswithcode.com/badge/rtmpose-real-time-multi-person-pose/2d-human-pose-estimation-on-coco-wholebody-1)](https://paperswithcode.com/sota/2d-human-pose-estimation-on-coco-wholebody-1?p=rtmpose-real-time-multi-person-pose)

</div>

<div align="center">

English | [简体中文](README_CN.md)

</div>

______________________________________________________________________

## Abstract

Recent studies on 2D pose estimation have achieved excellent performance on public benchmarks, yet its application in the industrial community still suffers from heavy model parameters and high latency.
In order to bridge this gap, we empirically study five aspects that affect the performance of multi-person pose estimation algorithms: paradigm, backbone network, localization algorithm, training strategy, and deployment inference, and present a high-performance real-time multi-person pose estimation framework, **RTMPose**, based on MMPose.
Our RTMPose-m achieves **75.8% AP** on COCO with **90+ FPS** on an Intel i7-11700 CPU and **430+ FPS** on an NVIDIA GTX 1660 Ti GPU, and RTMPose-l achieves **67.0% AP** on COCO-WholeBody with **130+ FPS**.
To further evaluate RTMPose's capability in critical real-time applications, we also report the performance after deploying on the mobile device. Our RTMPose-s achieves **72.2% AP** on COCO with **70+ FPS** on a Snapdragon 865 chip, outperforming existing open-source libraries.
With the help of MMDeploy, our project supports various platforms like CPU, GPU, NVIDIA Jetson, and mobile devices and multiple inference backends such as ONNXRuntime, TensorRT, ncnn, etc.

![rtmpose_intro](https://user-images.githubusercontent.com/13503330/219269619-935499e5-bdd9-49ea-8104-3c7796dbd862.png)

______________________________________________________________________

## 📄 Table of Contents

- [🥳 🚀 What's New](#--whats-new-)
- [📖 Introduction](#-introduction-)
- [🙌 Community](#-community-)
- [⚡ Pipeline Performance](#-pipeline-performance-)
- [📊 Model Zoo](#-model-zoo-)
- [👀 Visualization](#-visualization-)
- [😎 Get Started](#-get-started-)
- [👨‍🏫 How to Train](#-how-to-train-)
- [🏗️ How to Deploy](#️-how-to-deploy-)
- [📚 Common Usage](#️-common-usage-)
  - [🚀 Inference Speed Test](#-inference-speed-test-)
  - [📊 Model Test](#-model-test-)
- [📜 Citation](#-citation-)

## 🥳 🚀 What's New [🔝](#-table-of-contents)

- Mar. 2023: RTMPose is released. RTMPose-m runs at 430+ FPS and achieves 75.8 mAP on COCO val set.

## 📖 Introduction [🔝](#-table-of-contents)

<div align=center>
<img src="https://user-images.githubusercontent.com/13503330/221138554-110240d8-e887-4b9a-90b1-2fbdc982e9de.gif" width=400 height=300/><img src="https://user-images.githubusercontent.com/13503330/221125176-85015a13-9648-4f0d-a17c-1cbb469efacf.gif" width=250 height=300/><img src="https://user-images.githubusercontent.com/13503330/221125310-7eeb2212-907e-427f-97af-af799d70a4c5.gif" width=250 height=300/>
</div>

<div align=center>
<img src="https://user-images.githubusercontent.com/13503330/221125768-8e0d6754-e66d-4941-ac53-ded8db9b60f9.gif" width=450 height=300/><img src="https://user-images.githubusercontent.com/13503330/221125888-15c20faf-0ad5-4afb-828b-a71ccb064582.gif" width=450 height=300/>
</div>
<div align=center>
<img src="https://user-images.githubusercontent.com/13503330/221124560-af84b291-4300-4027-87ae-8c3a201c3f67.gif" width=300 height=350/><img src="https://user-images.githubusercontent.com/13503330/221138017-10431ab4-e515-4c32-8fa7-8748e2d17a58.gif" width=600 height=350/>
</div>

### ✨ Major Features

- 🚀 **High efficiency and high accuracy**

  | Model | AP(COCO) | CPU-FPS | GPU-FPS |
  | :---: | :------: | :-----: | :-----: |
  |   t   |   68.5   |  300+   |  940+   |
  |   s   |   72.2   |  200+   |  710+   |
  |   m   |   75.8   |   90+   |  430+   |
  |   l   |   76.5   |   50+   |  280+   |

- 🛠️ **Easy to deploy**

  - Step-by-step deployment tutorials.
  - Support various backends including
    - ONNX
    - TensorRT
    - ncnn
    - OpenVINO
    - etc.
  - Support various platforms including
    - Linux
    - Windows
    - NVIDIA Jetson
    - ARM
    - etc.

- 🏗️ **Design for practical applications**

  - Pipeline inference API and SDK for
    - Python
    - C++
    - C#
    - JAVA
    - etc.

## 🙌 Community [🔝](#-table-of-contents)

RTMPose is a long-term project dedicated to the training, optimization and deployment of high-performance real-time pose estimation algorithms in practical scenarios, so we are looking forward to the power from the community. Welcome to share the training configurations and tricks based on RTMPose in different business applications to help more community users!

✨ ✨ ✨

- **If you are a new user of RTMPose, we eagerly hope you can fill out this [Google Questionnaire](https://docs.google.com/forms/d/e/1FAIpQLSfzwWr3eNlDzhU98qzk2Eph44Zio6hi5r0iSwfO9wSARkHdWg/viewform?usp=sf_link)/[Chinese version](https://uua478.fanqier.cn/f/xxmynrki), it's very important for our work!**

✨ ✨ ✨

Feel free to join our community group for more help:

- WeChat Group:

<div align=left>
<img src="https://user-images.githubusercontent.com/13503330/222647056-875bed70-85ec-455c-9016-c024772915c4.jpg" width=200 />
</div>

- Discord Group:
  - 🙌 https://discord.gg/raweFPmdzG 🙌

## ⚡ Pipeline Performance [🔝](#-table-of-contents)

**Notes**

- Pipeline latency is tested under skip-frame settings, the detection interval is 5 frames by defaults.
- Flip test is NOT used.
- Env Setup:
  - torch >= 1.7.1
  - onnxruntime 1.12.1
  - TensorRT 8.4.3.1
  - ncnn 20221128
  - cuDNN 8.3.2
  - CUDA 11.3

| Detection Config                                                    | Pose Config                                                                   | Input Size<sup><br>(Det/Pose) | Model AP<sup><br>(COCO) | Pipeline AP<sup><br>(COCO) | Params (M)<sup><br>(Det/Pose) | Flops (G)<sup><br>(Det/Pose) | ORT-Latency(ms)<sup><br>(i7-11700) | TRT-FP16-Latency(ms)<sup><br>(GTX 1660Ti) |                                                                                                                                 Download                                                                                                                                 |
| :------------------------------------------------------------------ | :---------------------------------------------------------------------------- | :---------------------------: | :---------------------: | :------------------------: | :---------------------------: | :--------------------------: | :--------------------------------: | :---------------------------------------: | :----------------------------------------------------------------------------------------------------------------------------------------------------------------------------------------------------------------------------------------------------------------------: |
| [RTMDet-nano](./rtmdet/person/rtmdet_nano_320-8xb32_coco-person.py) | [RTMPose-t](./rtmpose/body_2d_keypoint/rtmpose-t_8xb256-420e_coco-256x192.py) |      320x320<br>256x192       |      40.3<br>67.1       |            64.4            |         0.99<br/>3.34         |        0.31<br/>0.36         |               12.403               |                   2.467                   | [det](https://download.openmmlab.com/mmpose/v1/projects/rtmpose/rtmdet_nano_8xb32-100e_coco-obj365-person-05d8511e.pth)<br/>[pose](https://download.openmmlab.com/mmpose/v1/projects/rtmpose/rtmpose-tiny_simcc-aic-coco_pt-aic-coco_420e-256x192-cfc8f33d_20230126.pth) |
| [RTMDet-nano](./rtmdet/person/rtmdet_nano_320-8xb32_coco-person.py) | [RTMPose-s](./rtmpose/body_2d_keypoint/rtmpose-s_8xb256-420e_coco-256x192.py) |      320x320<br>256x192       |      40.3<br>71.1       |            68.5            |         0.99<br/>5.47         |        0.31<br/>0.68         |               16.658               |                   2.730                   |  [det](https://download.openmmlab.com/mmpose/v1/projects/rtmpose/rtmdet_nano_8xb32-100e_coco-obj365-person-05d8511e.pth)<br/>[pose](https://download.openmmlab.com/mmpose/v1/projects/rtmpose/rtmpose-s_simcc-aic-coco_pt-aic-coco_420e-256x192-fcb2599b_20230126.pth)   |
| [RTMDet-nano](./rtmdet/person/rtmdet_nano_320-8xb32_coco-person.py) | [RTMPose-m](./rtmpose/body_2d_keypoint/rtmpose-m_8xb256-420e_coco-256x192.py) |      320x320<br>256x192       |      40.3<br>75.3       |            73.2            |        0.99<br/>13.59         |        0.31<br/>1.93         |               26.613               |                   4.312                   |  [det](https://download.openmmlab.com/mmpose/v1/projects/rtmpose/rtmdet_nano_8xb32-100e_coco-obj365-person-05d8511e.pth)<br/>[pose](https://download.openmmlab.com/mmpose/v1/projects/rtmpose/rtmpose-m_simcc-aic-coco_pt-aic-coco_420e-256x192-63eb25f7_20230126.pth)   |
| [RTMDet-nano](./rtmdet/person/rtmdet_nano_320-8xb32_coco-person.py) | [RTMPose-l](./rtmpose/body_2d_keypoint/rtmpose-l_8xb256-420e_coco-256x192.py) |      320x320<br>256x192       |      40.3<br>76.3       |            74.2            |        0.99<br/>27.66         |        0.31<br/>4.16         |               36.311               |                   4.644                   |  [det](https://download.openmmlab.com/mmpose/v1/projects/rtmpose/rtmdet_nano_8xb32-100e_coco-obj365-person-05d8511e.pth)<br/>[pose](https://download.openmmlab.com/mmpose/v1/projects/rtmpose/rtmpose-l_simcc-aic-coco_pt-aic-coco_420e-256x192-f016ffe0_20230126.pth)   |
| [RTMDet-m](./rtmdet/person/rtmdet_m_640-8xb32_coco-person.py)       | [RTMPose-m](./rtmpose/body_2d_keypoint/rtmpose-m_8xb256-420e_coco-256x192.py) |      640x640<br>256x192       |      62.5<br>75.3       |            75.7            |        24.66<br/>13.59        |        38.95<br/>1.93        |                 -                  |                   6.923                   |    [det](https://download.openmmlab.com/mmpose/v1/projects/rtmpose/rtmdet_m_8xb32-100e_coco-obj365-person-235e8209.pth)<br/>[pose](https://download.openmmlab.com/mmpose/v1/projects/rtmpose/rtmpose-m_simcc-aic-coco_pt-aic-coco_420e-256x192-63eb25f7_20230126.pth)    |
| [RTMDet-m](./rtmdet/person/rtmdet_m_640-8xb32_coco-person.py)       | [RTMPose-l](./rtmpose/body_2d_keypoint/rtmpose-l_8xb256-420e_coco-256x192.py) |      640x640<br>256x192       |      62.5<br>76.3       |            76.6            |        24.66<br/>27.66        |        38.95<br/>4.16        |                 -                  |                   7.204                   |    [det](https://download.openmmlab.com/mmpose/v1/projects/rtmpose/rtmdet_m_8xb32-100e_coco-obj365-person-235e8209.pth)<br/>[pose](https://download.openmmlab.com/mmpose/v1/projects/rtmpose/rtmpose-l_simcc-aic-coco_pt-aic-coco_420e-256x192-f016ffe0_20230126.pth)    |

## 📊 Model Zoo [🔝](#-table-of-contents)

**Notes**

- Since all models are trained on multi-domain combined datasets for practical applications, results are **not** suitable for academic comparison.
- More results of RTMPose on public benchmarks can refer to [Model Zoo](https://mmpose.readthedocs.io/en/1.x/model_zoo_papers/algorithms.html)
- Flip test is used.
- Inference speed measured on more hardware platforms can refer to [Benchmark](./benchmark/README.md)
- If you have datasets you would like us to support, feel free to [contact us](https://docs.google.com/forms/d/e/1FAIpQLSfzwWr3eNlDzhU98qzk2Eph44Zio6hi5r0iSwfO9wSARkHdWg/viewform?usp=sf_link)/[联系我们](https://uua478.fanqier.cn/f/xxmynrki).

### Body 2d (17 Keypoints)

|   Config    | Input Size | AP<sup><br>(COCO) | Params(M) | FLOPS(G) | ORT-Latency(ms)<sup><br>(i7-11700) | TRT-FP16-Latency(ms)<sup><br>(GTX 1660Ti) | ncnn-FP16-Latency(ms)<sup><br>(Snapdragon 865) |    Logs    |    Download    |
| :---------: | :--------: | :---------------: | :-------: | :------: | :--------------------------------: | :---------------------------------------: | :--------------------------------------------: | :--------: | :------------: |
| [RTMPose-t](./rtmpose/body_2d_keypoint/rtmpose-t_8xb256-420e_coco-256x192.py) |  256x192   |       68.5        |   3.34    |   0.36   |                3.20                |                   1.06                    |                      9.02                      | [Log](https://download.openmmlab.com/mmpose/v1/projects/rtmpose/rtmpose-tiny_simcc-aic-coco_pt-aic-coco_420e-256x192-cfc8f33d_20230126.json) | [Model](https://download.openmmlab.com/mmpose/v1/projects/rtmpose/rtmpose-tiny_simcc-aic-coco_pt-aic-coco_420e-256x192-cfc8f33d_20230126.pth) |
| [RTMPose-s](./rtmpose/body_2d_keypoint/rtmpose-s_8xb256-420e_coco-256x192.py) |  256x192   |       72.2        |   5.47    |   0.68   |                4.48                |                   1.39                    |                     13.89                      | [Log](https://download.openmmlab.com/mmpose/v1/projects/rtmpose/rtmpose-s_simcc-aic-coco_pt-aic-coco_420e-256x192-fcb2599b_20230126.json) | [Model](https://download.openmmlab.com/mmpose/v1/projects/rtmpose/rtmpose-s_simcc-aic-coco_pt-aic-coco_420e-256x192-fcb2599b_20230126.pth) |
| [RTMPose-m](./rtmpose/body_2d_keypoint/rtmpose-m_8xb256-420e_coco-256x192.py) |  256x192   |       75.8        |   13.59   |   1.93   |               11.06                |                   2.29                    |                     26.44                      | [Log](https://download.openmmlab.com/mmpose/v1/projects/rtmpose/rtmpose-m_simcc-aic-coco_pt-aic-coco_420e-256x192-63eb25f7_20230126.json) | [Model](https://download.openmmlab.com/mmpose/v1/projects/rtmpose/rtmpose-m_simcc-aic-coco_pt-aic-coco_420e-256x192-63eb25f7_20230126.pth) |
| [RTMPose-l](./rtmpose/body_2d_keypoint/rtmpose-l_8xb256-420e_coco-256x192.py) |  256x192   |       76.5        |   27.66   |   4.16   |               18.85                |                   3.46                    |                     45.37                      | [Log](https://download.openmmlab.com/mmpose/v1/projects/rtmpose/rtmpose-l_simcc-aic-coco_pt-aic-coco_420e-256x192-f016ffe0_20230126.json) | [Model](https://download.openmmlab.com/mmpose/v1/projects/rtmpose/rtmpose-l_simcc-aic-coco_pt-aic-coco_420e-256x192-f016ffe0_20230126.pth) |
| [RTMPose-m](./rtmpose/body_2d_keypoint/rtmpose-m_8xb256-420e_coco-384x288.py) |  384x288   |       77.0        |   13.72   |   4.33   |               24.78                |                   3.66                    |                       -                        | [Log](https://download.openmmlab.com/mmpose/v1/projects/rtmpose/rtmpose-m_simcc-aic-coco_pt-aic-coco_420e-384x288-a62a0b32_20230228.json) | [Model](https://download.openmmlab.com/mmpose/v1/projects/rtmpose/rtmpose-m_simcc-aic-coco_pt-aic-coco_420e-384x288-a62a0b32_20230228.pth) |
| [RTMPose-l](./rtmpose/body_2d_keypoint/rtmpose-l_8xb256-420e_coco-384x288.py) |  384x288   |       77.3        |   27.79   |   9.35   |                 -                  |                   6.05                    |                       -                        | [Log](https://download.openmmlab.com/mmpose/v1/projects/rtmpose/rtmpose-l_simcc-aic-coco_pt-aic-coco_420e-384x288-97d6cb0f_20230228.json) | [Model](https://download.openmmlab.com/mmpose/v1/projects/rtmpose/rtmpose-l_simcc-aic-coco_pt-aic-coco_420e-384x288-97d6cb0f_20230228.pth) |

#### Model Pruning

**Notes**

- Model pruning is supported by [MMRazor](https://github.com/open-mmlab/mmrazor)

|   Config    | Input Size | AP<sup><br>(COCO) | Params(M) | FLOPS(G) | ORT-Latency(ms)<sup><br>(i7-11700) | TRT-FP16-Latency(ms)<sup><br>(GTX 1660Ti) | ncnn-FP16-Latency(ms)<sup><br>(Snapdragon 865) |    Logs    |    Download    |
| :---------: | :--------: | :---------------: | :-------: | :------: | :--------------------------------: | :---------------------------------------: | :--------------------------------------------: | :--------: | :------------: |
| RTMPose-s-aic-coco-pruned |  256x192   |       69.4        |   3.43    |   0.35   |                 -                  |                     -                     |                       -                        | [log](https://download.openmmlab.com/mmrazor/v1/pruning/group_fisher/rtmpose-s/group_fisher_finetune_rtmpose-s_8xb256-420e_aic-coco-256x192.json) | [model](https://download.openmmlab.com/mmrazor/v1/pruning/group_fisher/rtmpose-s/group_fisher_finetune_rtmpose-s_8xb256-420e_aic-coco-256x192.pth) |

For more details, please refer to [GroupFisher Pruning for RTMPose](./rtmpose/pruning/README.md).

### WholeBody 2d (133 Keypoints)

| Config                         | Input Size | Whole AP | Whole AR | FLOPS(G) | ORT-Latency(ms)<sup><br>(i7-11700) | TRT-FP16-Latency(ms)<sup><br>(GTX 1660Ti) |             Logs             |             Download              |
| :----------------------------- | :--------: | :------: | :------: | :------: | :--------------------------------: | :---------------------------------------: | :--------------------------: | :-------------------------------: |
| [RTMPose-m](./rtmpose/wholebody_2d_keypoint/rtmpose-m_8xb64-270e_coco-wholebody-256x192.py) |  256x192   |   60.4   |   66.7   |   2.22   |               13.50                |                   4.00                    | [Log](https://download.openmmlab.com/mmpose/v1/projects/rtmpose/rtmpose-m_simcc-coco-wholebody_pt-aic-coco_270e-256x192-cd5e845c_20230123.json) | [Model](https://download.openmmlab.com/mmpose/v1/projects/rtmpose/rtmpose-m_simcc-coco-wholebody_pt-aic-coco_270e-256x192-cd5e845c_20230123.pth) |
| [RTMPose-l](./rtmpose/wholebody_2d_keypoint/rtmpose-l_8xb64-270e_coco-wholebody-256x192.py) |  256x192   |   63.2   |   69.4   |   4.52   |               23.41                |                   5.67                    | [Log](https://download.openmmlab.com/mmpose/v1/projects/rtmpose/rtmpose-l_simcc-coco-wholebody_pt-aic-coco_270e-256x192-6f206314_20230124.json) | [Model](https://download.openmmlab.com/mmpose/v1/projects/rtmpose/rtmpose-l_simcc-coco-wholebody_pt-aic-coco_270e-256x192-6f206314_20230124.pth) |
| [RTMPose-l](./rtmpose/wholebody_2d_keypoint/rtmpose-l_8xb32-270e_coco-wholebody-384x288.py) |  384x288   |   67.0   |   72.3   |  10.07   |               44.58                |                   7.68                    | [Log](https://download.openmmlab.com/mmpose/v1/projects/rtmpose/rtmpose-l_simcc-coco-wholebody_pt-aic-coco_270e-384x288-eaeb96c8_20230125.json) | [Model](https://download.openmmlab.com/mmpose/v1/projects/rtmpose/rtmpose-l_simcc-coco-wholebody_pt-aic-coco_270e-384x288-eaeb96c8_20230125.pth) |

### Animal 2d (17 Keypoints)

|            Config             | Input Size | AP<sup><br>(AP10K) | FLOPS(G) | ORT-Latency(ms)<sup><br>(i7-11700) | TRT-FP16-Latency(ms)<sup><br>(GTX 1660Ti) |             Logs             |             Download             |
| :---------------------------: | :--------: | :----------------: | :------: | :--------------------------------: | :---------------------------------------: | :--------------------------: | :------------------------------: |
| [RTMPose-m](./rtmpose/animal_2d_keypoint/rtmpose-m_8xb64-210e_ap10k-256x256.py) |  256x256   |        72.2        |   2.57   |               14.157               |                   2.404                   | [Log](https://download.openmmlab.com/mmpose/v1/projects/rtmpose/rtmpose-m_simcc-ap10k_pt-aic-coco_210e-256x256-7a041aa1_20230206.json) | [Model](https://download.openmmlab.com/mmpose/v1/projects/rtmpose/rtmpose-m_simcc-ap10k_pt-aic-coco_210e-256x256-7a041aa1_20230206.pth) |

### Face 2d

Coming soon

### Hand 2d

Coming soon

### Pretrained Models

We provide the UDP pretraining configs of the CSPNeXt backbone. Find more details in the [pretrain_cspnext_udp folder](./rtmpose/pretrain_cspnext_udp/).

|    Model     | Input Size | Params(M) | Flops(G) | AP<sup><br>(GT) | AR<sup><br>(GT) |                                                            Download                                                             |
| :----------: | :--------: | :-------: | :------: | :-------------: | :-------------: | :-----------------------------------------------------------------------------------------------------------------------------: |
| CSPNeXt-tiny |  256x192   |   6.03    |   1.43   |      65.5       |      68.9       | [Model](https://download.openmmlab.com/mmpose/v1/projects/rtmpose/cspnext-tiny_udp-aic-coco_210e-256x192-cbed682d_20230130.pth) |
|  CSPNeXt-s   |  256x192   |   8.58    |   1.78   |      70.0       |      73.3       |  [Model](https://download.openmmlab.com/mmpose/v1/projects/rtmpose/cspnext-s_udp-aic-coco_210e-256x192-92f5a029_20230130.pth)   |
|  CSPNeXt-m   |  256x192   |   13.05   |   3.06   |      74.8       |      77.7       |  [Model](https://download.openmmlab.com/mmpose/v1/projects/rtmpose/cspnext-m_udp-aic-coco_210e-256x192-f2f7d6f6_20230130.pth)   |
|  CSPNeXt-l   |  256x192   |   32.44   |   5.33   |      77.2       |      79.9       |  [Model](https://download.openmmlab.com/mmpose/v1/projects/rtmpose/cspnext-l_udp-aic-coco_210e-256x192-273b7631_20230130.pth)   |

We also provide the ImageNet classification pre-trained weights of the CSPNeXt backbone. Find more details in [RTMDet](https://github.com/open-mmlab/mmdetection/blob/dev-3.x/configs/rtmdet/README.md#classification).

|    Model     | Input Size | Params(M) | Flops(G) | Top-1 (%) | Top-5 (%) |                                                              Download                                                               |
| :----------: | :--------: | :-------: | :------: | :-------: | :-------: | :---------------------------------------------------------------------------------------------------------------------------------: |
| CSPNeXt-tiny |  224x224   |   2.73    |   0.34   |   69.44   |   89.45   |    [Model](https://download.openmmlab.com/mmdetection/v3.0/rtmdet/cspnext_rsb_pretrain/cspnext-tiny_imagenet_600e-3a2dd350.pth)     |
|  CSPNeXt-s   |  224x224   |   4.89    |   0.66   |   74.41   |   92.23   |      [Model](https://download.openmmlab.com/mmdetection/v3.0/rtmdet/cspnext_rsb_pretrain/cspnext-s_imagenet_600e-ea671761.pth)      |
|  CSPNeXt-m   |  224x224   |   13.05   |   1.93   |   79.27   |   94.79   | [Model](https://download.openmmlab.com/mmdetection/v3.0/rtmdet/cspnext_rsb_pretrain/cspnext-m_8xb256-rsb-a1-600e_in1k-ecb3bbd9.pth) |
|  CSPNeXt-l   |  224x224   |   27.16   |   4.19   |   81.30   |   95.62   | [Model](https://download.openmmlab.com/mmdetection/v3.0/rtmdet/cspnext_rsb_pretrain/cspnext-l_8xb256-rsb-a1-600e_in1k-6a760974.pth) |

## 👀 Visualization [🔝](#-table-of-contents)

<div align=center>
<img src='https://user-images.githubusercontent.com/13503330/221795678-2c4ae2ec-ac23-4368-8083-0ebeb29f0d3c.gif' width=900/>
<img src="https://user-images.githubusercontent.com/13503330/219270443-421d9b02-fcec-46de-90f2-ce769c67575a.png" width=900 />
</div>

## 😎 Get Started [🔝](#-table-of-contents)

We provide two appoaches to try RTMPose:

- Pre-compiled MMDeploy SDK (Recommended)
- MMPose demo scripts

### Pre-compiled MMDeploy SDK (Recommended)

MMDeploy provides a precompiled SDK for Pipeline reasoning on RTMPose projects, where the model used for reasoning is the SDK version. For the tutorial of exporting the SDK version model, see [SDK Reasoning](#%EF%B8%8F-step3-inference-with-sdk), and for detailed parameter settings of inference, see [Pipeline Reasoning](#-step4-pipeline-inference).

#### Linux

Env Requirements:

- GCC >= 7.5
- cmake >= 3.20

##### ONNX

```shell
# Download pre-compiled files
wget https://github.com/open-mmlab/mmdeploy/releases/download/v1.0.0rc3/mmdeploy-1.0.0rc3-linux-x86_64-onnxruntime1.8.1.tar.gz

# Unzip files
tar -xzvf mmdeploy-1.0.0rc3-linux-x86_64-onnxruntime1.8.1.tar.gz

# Go to the sdk folder
cd mmdeploy-1.0.0rc3-linux-x86_64-onnxruntime1.8.1/sdk

# Init environment
source env.sh

# If opencv 3+ is not installed on your system, execute the following command.
# If it is installed, skip this command
bash opencv.sh

# Compile executable programs
bash build.sh

# inference for an image
./bin/det_pose {det work-dir} {pose work-dir} {your_img.jpg} --device cpu

# inference for a video
./bin/pose_tracker {det work-dir} {pose work-dir} {your_video.mp4} --device cpu
```

##### TensorRT

```shell
# Download pre-compiled files
wget https://github.com/open-mmlab/mmdeploy/releases/download/v1.0.0rc3/mmdeploy-1.0.0rc3-linux-x86_64-cuda11.1-tensorrt8.2.3.0.tar.gz

# Unzip files
tar -xzvf mmdeploy-1.0.0rc3-linux-x86_64-cuda11.1-tensorrt8.2.3.0.tar.gz

# Go to the sdk folder
cd mmdeploy-1.0.0rc3-linux-x86_64-cuda11.1-tensorrt8.2.3.0/sdk

# Init environment
source env.sh

# If opencv 3+ is not installed on your system, execute the following command.
# If it is installed, skip this command
bash opencv.sh

# Compile executable programs
bash build.sh

# inference for an image
./bin/det_pose {det work-dir} {pose work-dir} {your_img.jpg} --device cuda

# inference for a video
./bin/pose_tracker {det work-dir} {pose work-dir} {your_video.mp4} --device cuda
```

For details, see [Pipeline Inference](#-step4-pipeline-inference).

<<<<<<< HEAD
#### Windows

##### Python Inference

1. Download the [pre-compiled SDK](https://github.com/open-mmlab/mmdeploy/releases).
2. Unzip the SDK and go to the `sdk/python` folder.
3. Install `mmdeploy_python` via `.whl` file.
4. Download the [sdk models](https://download.openmmlab.com/mmpose/v1/projects/rtmpose/rtmpose-cpu.zip) and unzip.
5. Inference with `pose_tracker.py`:

```shell
# go to ./sdk/example/python
python pose_tracker.py cpu {det work-dir} {pose work-dir} {your_video.mp4}
```

##### Executable Inference
=======
### Windows
>>>>>>> 0076817a

1. Install [CMake](https://cmake.org/download/).
2. Download the [pre-compiled SDK](https://github.com/open-mmlab/mmdeploy/releases).
3. Unzip the SDK and go to the `sdk` folder.
4. open windows powerShell with administrator privileges

```shell
set-ExecutionPolicy RemoteSigned
```

5. Install OpenCV:

```shell
# in sdk folder:
.\opencv.ps1
```

6. Set environment variables:

```shell
# in sdk folder:
.\env.ps1
```

7. Compile the SDK:

```shell
# in sdk folder:
# (if you installed opencv by .\install_opencv.ps1)
.\build.ps1
# (if you installed opencv yourself)
.\build_sdk.ps1 "path/to/folder/of/OpenCVConfig.cmake"
```

8. the executable will be generated in:

```shell
example\cpp\build\Release
```

### MMPose demo scripts

MMPose provides demo scripts to conduct [inference with existing models](https://mmpose.readthedocs.io/en/1.x/user_guides/inference.html).

```shell
# go to the mmpose folder
cd ${PATH_TO_MMPOSE}

# inference with rtmdet
python demo/topdown_demo_with_mmdet.py \
    projects/rtmpose/rtmdet/person/rtmdet_nano_320-8xb32_coco-person.py \
    {PATH_TO_CHECKPOINT}/rtmdet_nano_8xb32-100e_coco-obj365-person-05d8511e.pth \
    projects/rtmpose/rtmpose/body_2d_keypoint/rtmpose-m_8xb256-420e_coco-256x192.py \
    {PATH_TO_CHECKPOINT}/rtmpose-m_simcc-aic-coco_pt-aic-coco_420e-256x192-63eb25f7_20230126.pth \
    --input {YOUR_TEST_IMG_OR_VIDEO}
    --show
```

Result is as follows:

![topdown_inference_with_rtmdet](https://user-images.githubusercontent.com/13503330/220005020-06bdf37f-6817-4681-a2c8-9dd55e4fbf1e.png)

## 👨‍🏫 How to Train [🔝](#-table-of-contents)

Please refer to [Train and Test](https://mmpose.readthedocs.io/en/1.x/user_guides/train_and_test.html).

**Tips**:

- RTMPose has `drop_last=True` enabled by default, please accordinally reduce `batch_size` and `base_lr` when your dataset is small.
- Guidelines to choose a model
  - m: Recommended and Preferred Use
  - t/s: For mobile devices with extremely low computing power, or scenarios with stringent inference speed requirements
  - l: Suitable for scenarios with strong computing power and not sensitive to speed

## 🏗️ How to Deploy [🔝](#-table-of-contents)

Here is a basic example of deploy RTMPose with [MMDeploy-1.x](https://github.com/open-mmlab/mmdeploy/tree/1.x).

### 🧩 Step1. Install MMDeploy

Before starting the deployment, please make sure you install MMPose-1.x and MMDeploy-1.x correctly.

- Install MMPose-1.x, please refer to the [MMPose-1.x installation guide](https://mmpose.readthedocs.io/en/1.x/installation.html).
- Install MMDeploy-1.x, please refer to the [MMDeploy-1.x installation guide](https://mmdeploy.readthedocs.io/en/1.x/get_started.html#installation).

Depending on the deployment backend, some backends require compilation of custom operators, so please refer to the corresponding document to ensure the environment is built correctly according to your needs:

- [ONNX RUNTIME SUPPORT](https://mmdeploy.readthedocs.io/en/1.x/05-supported-backends/onnxruntime.html)
- [TENSORRT SUPPORT](https://mmdeploy.readthedocs.io/en/1.x/05-supported-backends/tensorrt.html)
- [OPENVINO SUPPORT](https://mmdeploy.readthedocs.io/en/1.x/05-supported-backends/openvino.html)
- [More](https://github.com/open-mmlab/mmdeploy/tree/1.x/docs/en/05-supported-backends)

### 🛠️ Step2. Convert Model

After the installation, you can enjoy the model deployment journey starting from converting PyTorch model to backend model by running MMDeploy's `tools/deploy.py`.

The detailed model conversion tutorial please refer to the [MMDeploy document](https://mmdeploy.readthedocs.io/en/1.x/02-how-to-run/convert_model.html). Here we only give the example of converting RTMPose.

Here we take converting RTMDet-nano and RTMPose-m to ONNX/TensorRT as an example.

- If you only want to use ONNX, please use:
  - [`detection_onnxruntime_static.py`](https://github.com/open-mmlab/mmdeploy/blob/1.x/configs/mmdet/detection/detection_onnxruntime_static.py) for RTMDet.
  - [`pose-detection_simcc_onnxruntime_dynamic.py`](https://github.com/open-mmlab/mmdeploy/blob/1.x/configs/mmpose/pose-detection_simcc_onnxruntime_dynamic.py) for RTMPose.
- If you want to use TensorRT, please use：
  - [`detection_tensorrt_static-320x320.py`](https://github.com/open-mmlab/mmdeploy/blob/1.x/configs/mmdet/detection/detection_tensorrt_static-320x320.py) for RTMDet.
  - [`pose-detection_simcc_tensorrt_dynamic-256x192.py`](https://github.com/open-mmlab/mmdeploy/blob/1.x/configs/mmpose/pose-detection_simcc_tensorrt_dynamic-256x192.py) for RTMPose.

If you want to customize the settings in the deployment config for your requirements, please refer to [MMDeploy config tutorial](https://mmdeploy.readthedocs.io/en/1.x/02-how-to-run/write_config.html).

In this tutorial, we organize files as follows:

```
|----mmdeploy
|----mmdetection
|----mmpose
|----rtmdet_nano
|    |----rtmdet_nano.pth
|----rtmpose_m
     |----rtmpose_m.pth
```

#### ONNX

```shell
# go to the mmdeploy folder
cd ${PATH_TO_MMDEPLOY}

# run the command to convert RTMDet
python tools/deploy.py \
    configs/mmdet/detection/detection_onnxrumtime_static.py \
    {RTMPOSE_PROJECT}/rtmdet/person/rtmdet_nano_320-8xb32_coco-person.py \
    ../rtmdet_nano/rtmdet_nano.pth \
    demo/resources/human-pose.jpg \
    --work-dir mmdeploy_models/mmdet/ort \
    --device cpu \
    --show

# run the command to convert RTMPose
python tools/deploy.py \
    configs/mmpose/pose-detection_simcc_onnxruntime_dynamic.py \
    {RTMPOSE_PROJECT}/rtmpose/body_2d_keypoint/rtmpose-m_8xb256-420e_coco-256x192.py \
    ../rtmpose_m/rtmpose_m.pth \
    demo/resources/human-pose.jpg \
    --work-dir mmdeploy_models/mmpose/ort \
    --device cpu \
    --show
```

The converted model file is `{work-dir}/end2end.onnx` by defaults.

#### TensorRT

```shell
# go to the mmdeploy folder
cd ${PATH_TO_MMDEPLOY}

# run the command to convert RTMDet
python tools/deploy.py \
    configs/mmdet/detection/detection_tensorrt_static-320x320.py \
    {RTMPOSE_PROJECT}/rtmdet/person/rtmdet_nano_320-8xb32_coco-person.py \
    ../rtmdet_nano/rtmdet_nano.pth \
    demo/resources/human-pose.jpg \
    --work-dir mmdeploy_models/mmdet/trt \
    --device cuda:0 \
    --show

# run the command to convert RTMPose
python tools/deploy.py \
    configs/mmpose/pose-detection_simcc_tensorrt_dynamic-256x192.py \
    {RTMPOSE_PROJECT}/rtmpose/body_2d_keypoint/rtmpose-m_8xb256-420e_coco-256x192.py \
    ../rtmpose_m/rtmpose_m.pth \
    demo/resources/human-pose.jpg \
    --work-dir mmdeploy_models/mmpose/trt \
    --device cuda:0 \
    --show
```

The converted model file is `{work-dir}/end2end.engine` by defaults.

🎊 If the script runs successfully, you will see the following files:

![convert_models](https://user-images.githubusercontent.com/13503330/217726963-7815dd01-561a-4605-b0c6-07b6fe1956c3.png)

#### Advanced Setting

To convert the model with TRT-FP16, you can enable the fp16 mode in your deploy config:

```Python
# in MMDeploy config
backend_config = dict(
    type='tensorrt',
    common_config=dict(
        fp16_mode=True  # enable fp16
    ))
```

### 🕹️ Step3. Inference with SDK

We provide both Python and C++ inference API with MMDeploy SDK.

To use SDK, you need to dump the required info during converting the model. Just add --dump-info to the model conversion command:

```shell
# RTMDet
python tools/deploy.py \
    configs/mmdet/detection/detection_onnxrumtime_dynamic.py \
    {RTMPOSE_PROJECT}/rtmdet/person/rtmdet_nano_320-8xb32_coco-person.py \
    ../rtmdet_nano/rtmdet_nano.pth \
    demo/resources/human-pose.jpg \
    --work-dir mmdeploy_models/mmdet/sdk \
    --device cpu \
    --show \
    --dump-info  # dump sdk info

# RTMPose
python tools/deploy.py \
    configs/mmpose/pose-detection_simcc_onnxruntime_dynamic.py \
    {RTMPOSE_PROJECT}/rtmpose/body_2d_keypoint/rtmpose-m_8xb256-420e_coco-256x192.py \
    ../rtmpose_m/rtmpose_m.pth \
    demo/resources/human-pose.jpg \
    --work-dir mmdeploy_models/mmpose/sdk \
    --device cpu \
    --show \
    --dump-info  # dump sdk info
```

After running the command, it will dump 3 json files additionally for the SDK:

```
|----sdk
     |----end2end.onnx    # ONNX model
     |----end2end.engine  # TensorRT engine file

     |----pipeline.json   #
     |----deploy.json     # json files for the SDK
     |----detail.json     #
```

#### Python API

Here is a basic example of SDK Python API:

```Python
# Copyright (c) OpenMMLab. All rights reserved.
import argparse

import cv2
import numpy as np
from mmdeploy_python import PoseDetector


def parse_args():
    parser = argparse.ArgumentParser(
        description='show how to use sdk python api')
    parser.add_argument('device_name', help='name of device, cuda or cpu')
    parser.add_argument(
        'model_path',
        help='path of mmdeploy SDK model dumped by model converter')
    parser.add_argument('image_path', help='path of an image')
    parser.add_argument(
        '--bbox',
        default=None,
        nargs='+',
        type=int,
        help='bounding box of an object in format (x, y, w, h)')
    args = parser.parse_args()
    return args


def main():
    args = parse_args()

    img = cv2.imread(args.image_path)

    detector = PoseDetector(
        model_path=args.model_path, device_name=args.device_name, device_id=0)

    if args.bbox is None:
        result = detector(img)
    else:
        # converter (x, y, w, h) -> (left, top, right, bottom)
        print(args.bbox)
        bbox = np.array(args.bbox, dtype=int)
        bbox[2:] += bbox[:2]
        result = detector(img, bbox)
    print(result)

    _, point_num, _ = result.shape
    points = result[:, :, :2].reshape(point_num, 2)
    for [x, y] in points.astype(int):
        cv2.circle(img, (x, y), 1, (0, 255, 0), 2)

    cv2.imwrite('output_pose.png', img)


if __name__ == '__main__':
    main()
```

#### C++ API

Here is a basic example of SDK C++ API:

```C++
#include "mmdeploy/detector.hpp"

#include "opencv2/imgcodecs/imgcodecs.hpp"
#include "utils/argparse.h"
#include "utils/visualize.h"

DEFINE_ARG_string(model, "Model path");
DEFINE_ARG_string(image, "Input image path");
DEFINE_string(device, "cpu", R"(Device name, e.g. "cpu", "cuda")");
DEFINE_string(output, "detector_output.jpg", "Output image path");

DEFINE_double(det_thr, .5, "Detection score threshold");

int main(int argc, char* argv[]) {
  if (!utils::ParseArguments(argc, argv)) {
    return -1;
  }

  cv::Mat img = cv::imread(ARGS_image);
  if (img.empty()) {
    fprintf(stderr, "failed to load image: %s\n", ARGS_image.c_str());
    return -1;
  }

  // construct a detector instance
  mmdeploy::Detector detector(mmdeploy::Model{ARGS_model}, mmdeploy::Device{FLAGS_device});

  // apply the detector, the result is an array-like class holding references to
  // `mmdeploy_detection_t`, will be released automatically on destruction
  mmdeploy::Detector::Result dets = detector.Apply(img);

  // visualize
  utils::Visualize v;
  auto sess = v.get_session(img);
  int count = 0;
  for (const mmdeploy_detection_t& det : dets) {
    if (det.score > FLAGS_det_thr) {  // filter bboxes
      sess.add_det(det.bbox, det.label_id, det.score, det.mask, count++);
    }
  }

  if (!FLAGS_output.empty()) {
    cv::imwrite(FLAGS_output, sess.get());
  }

  return 0;
}
```

To build C++ example, please add MMDeploy package in your CMake project as following:

```CMake
find_package(MMDeploy REQUIRED)
target_link_libraries(${name} PRIVATE mmdeploy ${OpenCV_LIBS})
```

#### Other languages

- [C# API Examples](https://github.com/open-mmlab/mmdeploy/tree/1.x/demo/csharp)
- [JAVA API Examples](https://github.com/open-mmlab/mmdeploy/tree/1.x/demo/java)

## 🚀 Step4. Pipeline Inference

### Inference for images

If the user has MMDeploy compiled correctly, you will see the `det_pose` executable under the `mmdeploy/build/bin/`.

```shell
# go to the mmdeploy folder
cd ${PATH_TO_MMDEPLOY}/build/bin/

# inference for an image
./det_pose {det work-dir} {pose work-dir} {your_img.jpg} --device cpu

required arguments:
  det_model           Object detection model path [string]
  pose_model          Pose estimation model path [string]
  image               Input image path [string]

optional arguments:
  --device            Device name, e.g. "cpu", "cuda" [string = "cpu"]
  --output            Output image path [string = "det_pose_output.jpg"]
  --skeleton          Path to skeleton data or name of predefined skeletons:
                      "coco" [string = "coco", "coco-wholoebody"]
  --det_label         Detection label use for pose estimation [int32 = 0]
                      (0 refers to 'person' in coco)
  --det_thr           Detection score threshold [double = 0.5]
  --det_min_bbox_size Detection minimum bbox size [double = -1]
  --pose_thr          Pose key-point threshold [double = 0]
```

#### API Example

- [`det_pose.py`](https://github.com/open-mmlab/mmdeploy/blob/dev-1.x/demo/python/det_pose.py)
- [`det_pose.cxx`](https://github.com/open-mmlab/mmdeploy/blob/dev-1.x/demo/csrc/cpp/det_pose.cxx)

### Inference for a video

If the user has MMDeploy compiled correctly, you will see the `pose_tracker` executable under the `mmdeploy/build/bin/`.

```shell
# go to the mmdeploy folder
cd ${PATH_TO_MMDEPLOY}/build/bin/

# inference for a video
./pose_tracker {det work-dir} {pose work-dir} {your_video.mp4} --device cpu

required arguments:
  det_model             Object detection model path [string]
  pose_model            Pose estimation model path [string]
  input                 Input video path or camera index [string]

optional arguments:
  --device              Device name, e.g. "cpu", "cuda" [string = "cpu"]
  --output              Output video path or format string [string = ""]
  --output_size         Long-edge of output frames [int32 = 0]
  --flip                Set to 1 for flipping the input horizontally [int32 = 0]
  --show                Delay passed to `cv::waitKey` when using `cv::imshow`;
                        -1: disable [int32 = 1]
  --skeleton            Path to skeleton data or name of predefined skeletons:
                        "coco", "coco-wholebody" [string = "coco"]
  --background          Output background, "default": original image, "black":
                        black background [string = "default"]
  --det_interval        Detection interval [int32 = 1]
  --det_label           Detection label use for pose estimation [int32 = 0]
                        (0 refers to 'person' in coco)
  --det_thr             Detection score threshold [double = 0.5]
  --det_min_bbox_size   Detection minimum bbox size [double = -1]
  --det_nms_thr         NMS IOU threshold for merging detected bboxes and
                        bboxes from tracked targets [double = 0.7]
  --pose_max_num_bboxes Max number of bboxes used for pose estimation per frame
                        [int32 = -1]
  --pose_kpt_thr        Threshold for visible key-points [double = 0.5]
  --pose_min_keypoints  Min number of key-points for valid poses, -1 indicates
                        ceil(n_kpts/2) [int32 = -1]
  --pose_bbox_scale     Scale for expanding key-points to bbox [double = 1.25]
  --pose_min_bbox_size  Min pose bbox size, tracks with bbox size smaller than
                        the threshold will be dropped [double = -1]
  --pose_nms_thr        NMS OKS/IOU threshold for suppressing overlapped poses,
                        useful when multiple pose estimations collapse to the
                        same target [double = 0.5]
  --track_iou_thr       IOU threshold for associating missing tracks
                        [double = 0.4]
  --track_max_missing   Max number of missing frames before a missing tracks is
                        removed [int32 = 10]
```

#### API Example

- [`pose_tracker.py`](https://github.com/open-mmlab/mmdeploy/blob/dev-1.x/demo/python/pose_tracker.py)
- [`pose_tracker.cxx`](https://github.com/open-mmlab/mmdeploy/blob/dev-1.x/demo/csrc/cpp/pose_tracker.cxx)

## 📚 Common Usage [🔝](#-table-of-contents)

### 🚀 Inference Speed Test [🔝](#-table-of-contents)

If you need to test the inference speed of the model under the deployment framework, MMDeploy provides a convenient `tools/profiler.py` script.

The user needs to prepare a folder for the test images `./test_images`, the profiler will randomly read images from this directory for the model speed test.

```shell
python tools/profiler.py \
    configs/mmpose/pose-detection_simcc_onnxruntime_dynamic.py \
    {RTMPOSE_PROJECT}/rtmpose/body_2d_keypoint/rtmpose-m_8xb256-420e_coco-256x192.py \
    ../test_images \
    --model {WORK_DIR}/end2end.onnx \
    --shape 256x192 \
    --device cpu \
    --warmup 50 \
    --num-iter 200
```

The result is as follows:

```shell
01/30 15:06:35 - mmengine - INFO - [onnxruntime]-70 times per count: 8.73 ms, 114.50 FPS
01/30 15:06:36 - mmengine - INFO - [onnxruntime]-90 times per count: 9.05 ms, 110.48 FPS
01/30 15:06:37 - mmengine - INFO - [onnxruntime]-110 times per count: 9.87 ms, 101.32 FPS
01/30 15:06:37 - mmengine - INFO - [onnxruntime]-130 times per count: 9.99 ms, 100.10 FPS
01/30 15:06:38 - mmengine - INFO - [onnxruntime]-150 times per count: 10.39 ms, 96.29 FPS
01/30 15:06:39 - mmengine - INFO - [onnxruntime]-170 times per count: 10.77 ms, 92.86 FPS
01/30 15:06:40 - mmengine - INFO - [onnxruntime]-190 times per count: 10.98 ms, 91.05 FPS
01/30 15:06:40 - mmengine - INFO - [onnxruntime]-210 times per count: 11.19 ms, 89.33 FPS
01/30 15:06:41 - mmengine - INFO - [onnxruntime]-230 times per count: 11.16 ms, 89.58 FPS
01/30 15:06:42 - mmengine - INFO - [onnxruntime]-250 times per count: 11.06 ms, 90.41 FPS
----- Settings:
+------------+---------+
| batch size |    1    |
|   shape    | 256x192 |
| iterations |   200   |
|   warmup   |    50   |
+------------+---------+
----- Results:
+--------+------------+---------+
| Stats  | Latency/ms |   FPS   |
+--------+------------+---------+
|  Mean  |   11.060   |  90.412 |
| Median |   11.852   |  84.375 |
|  Min   |   7.812    | 128.007 |
|  Max   |   13.690   |  73.044 |
+--------+------------+---------+
```

If you want to learn more details of profiler, you can refer to the [Profiler Docs](https://mmdeploy.readthedocs.io/en/1.x/02-how-to-run/useful_tools.html#profiler).

### 📊 Model Test [🔝](#-table-of-contents)

If you need to test the inference accuracy of the model on the deployment backend, MMDeploy provides a convenient `tools/test.py` script.

```shell
python tools/test.py \
    configs/mmpose/pose-detection_simcc_onnxruntime_dynamic.py \
    {RTMPOSE_PROJECT}/rtmpose/body_2d_keypoint/rtmpose-m_8xb256-420e_coco-256x192.py \
    --model {PATH_TO_MODEL}/rtmpose_m.pth \
    --device cpu
```

You can also refer to [MMDeploy Docs](https://github.com/open-mmlab/mmdeploy/blob/dev-1.x/docs/en/02-how-to-run/profile_model.md) for more details.

## 📜 Citation [🔝](#-table-of-contents)

If you find RTMPose useful in your research, please consider cite:

```bibtex
@misc{https://doi.org/10.48550/arxiv.2303.07399,
  doi = {10.48550/ARXIV.2303.07399},
  url = {https://arxiv.org/abs/2303.07399},
  author = {Jiang, Tao and Lu, Peng and Zhang, Li and Ma, Ningsheng and Han, Rui and Lyu, Chengqi and Li, Yining and Chen, Kai},
  keywords = {Computer Vision and Pattern Recognition (cs.CV), FOS: Computer and information sciences, FOS: Computer and information sciences},
  title = {RTMPose: Real-Time Multi-Person Pose Estimation based on MMPose},
  publisher = {arXiv},
  year = {2023},
  copyright = {Creative Commons Attribution 4.0 International}
}

@misc{mmpose2020,
    title={OpenMMLab Pose Estimation Toolbox and Benchmark},
    author={MMPose Contributors},
    howpublished = {\url{https://github.com/open-mmlab/mmpose}},
    year={2020}
}
```<|MERGE_RESOLUTION|>--- conflicted
+++ resolved
@@ -305,7 +305,7 @@
 
 For details, see [Pipeline Inference](#-step4-pipeline-inference).
 
-<<<<<<< HEAD
+
 #### Windows
 
 ##### Python Inference
@@ -322,9 +322,6 @@
 ```
 
 ##### Executable Inference
-=======
-### Windows
->>>>>>> 0076817a
 
 1. Install [CMake](https://cmake.org/download/).
 2. Download the [pre-compiled SDK](https://github.com/open-mmlab/mmdeploy/releases).
