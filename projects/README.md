--- conflicted
+++ resolved
@@ -16,19 +16,11 @@
 
 We also provide some documentation listed below to help you get started:
 
-<<<<<<< HEAD
-- [New Model Guide](https://mmpose.readthedocs.io/en/1.x/guide_to_framework.html#step3-model)
-
-  A guide to help you add new models to MMPose.
-
-- [Contribution Guide](https://mmpose.readthedocs.io/en/1.x/contribution_guide.html)
-=======
 - [New Model Guide](https://mmpose.readthedocs.io/en/latest/guide_to_framework.html#step3-model)
 
   A guide to help you add new models to MMPose.
 
 - [Contribution Guide](https://mmpose.readthedocs.io/en/latest/contribution_guide.html)
->>>>>>> 70fdd30e
 
   A guide for new contributors on how to add their projects to MMPose.
 
